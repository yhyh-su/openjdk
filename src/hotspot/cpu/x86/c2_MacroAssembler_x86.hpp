--- conflicted
+++ resolved
@@ -505,10 +505,10 @@
   void vgather8b_offset(BasicType elem_bt, XMMRegister dst, Register base, Register idx_base,
                               Register offset, Register rtmp, int vlen_enc);
 
-<<<<<<< HEAD
+  void select_from_two_vectors_evex(BasicType elem_bt, XMMRegister dst, XMMRegister src1, XMMRegister src2, int vlen_enc);
+
+#ifdef _LP64
   void load_narrow_klass_compact_c2(Register dst, Address src);
-=======
-  void select_from_two_vectors_evex(BasicType elem_bt, XMMRegister dst, XMMRegister src1, XMMRegister src2, int vlen_enc);
->>>>>>> 7a64fbbb
+#endif
 
 #endif // CPU_X86_C2_MACROASSEMBLER_X86_HPP