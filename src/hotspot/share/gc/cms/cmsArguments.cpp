/*
 * Copyright (c) 2017, Red Hat, Inc. and/or its affiliates.
 * DO NOT ALTER OR REMOVE COPYRIGHT NOTICES OR THIS FILE HEADER.
 *
 * This code is free software; you can redistribute it and/or modify it
 * under the terms of the GNU General Public License version 2 only, as
 * published by the Free Software Foundation.
 *
 * This code is distributed in the hope that it will be useful, but WITHOUT
 * ANY WARRANTY; without even the implied warranty of MERCHANTABILITY or
 * FITNESS FOR A PARTICULAR PURPOSE.  See the GNU General Public License
 * version 2 for more details (a copy is included in the LICENSE file that
 * accompanied this code).
 *
 * You should have received a copy of the GNU General Public License version
 * 2 along with this work; if not, write to the Free Software Foundation,
 * Inc., 51 Franklin St, Fifth Floor, Boston, MA 02110-1301 USA.
 *
 * Please contact Oracle, 500 Oracle Parkway, Redwood Shores, CA 94065 USA
 * or visit www.oracle.com if you need additional information or have any
 * questions.
 *
 */

#include "precompiled.hpp"
#include "gc/cms/cmsArguments.hpp"
#include "gc/cms/cmsCollectorPolicy.hpp"
#include "gc/cms/cmsHeap.hpp"
#include "gc/cms/compactibleFreeListSpace.hpp"
#include "gc/shared/gcArguments.inline.hpp"
#include "gc/shared/genCollectedHeap.hpp"
#include "runtime/arguments.hpp"
#include "runtime/globals.hpp"
#include "runtime/globals_extension.hpp"
#include "runtime/vm_version.hpp"
#include "utilities/defaultStream.hpp"

size_t CMSArguments::conservative_max_heap_alignment() {
  return GenCollectedHeap::conservative_max_heap_alignment();
}

void CMSArguments::set_parnew_gc_flags() {
  assert(!UseSerialGC && !UseParallelOldGC && !UseParallelGC && !UseG1GC,
         "control point invariant");
  assert(UseConcMarkSweepGC, "CMS is expected to be on here");

  if (FLAG_IS_DEFAULT(ParallelGCThreads)) {
    FLAG_SET_DEFAULT(ParallelGCThreads, Abstract_VM_Version::parallel_worker_threads());
    assert(ParallelGCThreads > 0, "We should always have at least one thread by default");
  } else if (ParallelGCThreads == 0) {
    jio_fprintf(defaultStream::error_stream(),
        "The ParNew GC can not be combined with -XX:ParallelGCThreads=0\n");
    vm_exit(1);
  }

  // By default YoungPLABSize and OldPLABSize are set to 4096 and 1024 respectively,
  // these settings are default for Parallel Scavenger. For ParNew+Tenured configuration
  // we set them to 1024 and 1024.
  // See CR 6362902.
  if (FLAG_IS_DEFAULT(YoungPLABSize)) {
    FLAG_SET_DEFAULT(YoungPLABSize, (intx)1024);
  }
  if (FLAG_IS_DEFAULT(OldPLABSize)) {
    FLAG_SET_DEFAULT(OldPLABSize, (intx)1024);
  }

  // When using compressed oops, we use local overflow stacks,
  // rather than using a global overflow list chained through
  // the klass word of the object's pre-image.
  if (UseCompressedOops && !ParGCUseLocalOverflow) {
    if (!FLAG_IS_DEFAULT(ParGCUseLocalOverflow)) {
      warning("Forcing +ParGCUseLocalOverflow: needed if using compressed references");
    }
    FLAG_SET_DEFAULT(ParGCUseLocalOverflow, true);
  }
  assert(ParGCUseLocalOverflow || !UseCompressedOops, "Error");
}

// Adjust some sizes to suit CMS and/or ParNew needs; these work well on
// sparc/solaris for certain applications, but would gain from
// further optimization and tuning efforts, and would almost
// certainly gain from analysis of platform and environment.
void CMSArguments::initialize() {
  GCArguments::initialize();
<<<<<<< HEAD
=======

>>>>>>> d006828c
  assert(!UseSerialGC && !UseParallelOldGC && !UseParallelGC, "Error");
  assert(UseConcMarkSweepGC, "CMS is expected to be on here");

  // CMS space iteration, which FLSVerifyAllHeapreferences entails,
  // insists that we hold the requisite locks so that the iteration is
  // MT-safe. For the verification at start-up and shut-down, we don't
  // yet have a good way of acquiring and releasing these locks,
  // which are not visible at the CollectedHeap level. We want to
  // be able to acquire these locks and then do the iteration rather
  // than just disable the lock verification. This will be fixed under
  // bug 4788986.
  if (UseConcMarkSweepGC && FLSVerifyAllHeapReferences) {
    if (VerifyDuringStartup) {
      warning("Heap verification at start-up disabled "
              "(due to current incompatibility with FLSVerifyAllHeapReferences)");
      VerifyDuringStartup = false; // Disable verification at start-up
    }

    if (VerifyBeforeExit) {
      warning("Heap verification at shutdown disabled "
              "(due to current incompatibility with FLSVerifyAllHeapReferences)");
      VerifyBeforeExit = false; // Disable verification at shutdown
    }
  }

  if (!ClassUnloading) {
    FLAG_SET_CMDLINE(bool, CMSClassUnloadingEnabled, false);
  }

  // Set CMS global values
  CompactibleFreeListSpace::set_cms_values();

  // Turn off AdaptiveSizePolicy by default for cms until it is complete.
  disable_adaptive_size_policy("UseConcMarkSweepGC");

  set_parnew_gc_flags();

  size_t max_heap = align_down(MaxHeapSize,
                               CardTableRS::ct_max_alignment_constraint());

  // Now make adjustments for CMS
  intx   tenuring_default = (intx)6;
  size_t young_gen_per_worker = CMSYoungGenPerWorker;

  // Preferred young gen size for "short" pauses:
  // upper bound depends on # of threads and NewRatio.
  const size_t preferred_max_new_size_unaligned =
    MIN2(max_heap/(NewRatio+1), ScaleForWordSize(young_gen_per_worker * ParallelGCThreads));
  size_t preferred_max_new_size =
    align_up(preferred_max_new_size_unaligned, os::vm_page_size());

  // Unless explicitly requested otherwise, size young gen
  // for "short" pauses ~ CMSYoungGenPerWorker*ParallelGCThreads

  // If either MaxNewSize or NewRatio is set on the command line,
  // assume the user is trying to set the size of the young gen.
  if (FLAG_IS_DEFAULT(MaxNewSize) && FLAG_IS_DEFAULT(NewRatio)) {

    // Set MaxNewSize to our calculated preferred_max_new_size unless
    // NewSize was set on the command line and it is larger than
    // preferred_max_new_size.
    if (!FLAG_IS_DEFAULT(NewSize)) {   // NewSize explicitly set at command-line
      FLAG_SET_ERGO(size_t, MaxNewSize, MAX2(NewSize, preferred_max_new_size));
    } else {
      FLAG_SET_ERGO(size_t, MaxNewSize, preferred_max_new_size);
    }
    log_trace(gc, heap)("CMS ergo set MaxNewSize: " SIZE_FORMAT, MaxNewSize);

    // Code along this path potentially sets NewSize and OldSize
    log_trace(gc, heap)("CMS set min_heap_size: " SIZE_FORMAT " initial_heap_size:  " SIZE_FORMAT " max_heap: " SIZE_FORMAT,
                        Arguments::min_heap_size(), InitialHeapSize, max_heap);
    size_t min_new = preferred_max_new_size;
    if (FLAG_IS_CMDLINE(NewSize)) {
      min_new = NewSize;
    }
    if (max_heap > min_new && Arguments::min_heap_size() > min_new) {
      // Unless explicitly requested otherwise, make young gen
      // at least min_new, and at most preferred_max_new_size.
      if (FLAG_IS_DEFAULT(NewSize)) {
        FLAG_SET_ERGO(size_t, NewSize, MAX2(NewSize, min_new));
        FLAG_SET_ERGO(size_t, NewSize, MIN2(preferred_max_new_size, NewSize));
        log_trace(gc, heap)("CMS ergo set NewSize: " SIZE_FORMAT, NewSize);
      }
      // Unless explicitly requested otherwise, size old gen
      // so it's NewRatio x of NewSize.
      if (FLAG_IS_DEFAULT(OldSize)) {
        if (max_heap > NewSize) {
          FLAG_SET_ERGO(size_t, OldSize, MIN2(NewRatio*NewSize, max_heap - NewSize));
          log_trace(gc, heap)("CMS ergo set OldSize: " SIZE_FORMAT, OldSize);
        }
      }
    }
  }
  // Unless explicitly requested otherwise, definitely
  // promote all objects surviving "tenuring_default" scavenges.
  if (FLAG_IS_DEFAULT(MaxTenuringThreshold) &&
      FLAG_IS_DEFAULT(SurvivorRatio)) {
    FLAG_SET_ERGO(uintx, MaxTenuringThreshold, tenuring_default);
  }
  // If we decided above (or user explicitly requested)
  // `promote all' (via MaxTenuringThreshold := 0),
  // prefer minuscule survivor spaces so as not to waste
  // space for (non-existent) survivors
  if (FLAG_IS_DEFAULT(SurvivorRatio) && MaxTenuringThreshold == 0) {
    FLAG_SET_ERGO(uintx, SurvivorRatio, MAX2((uintx)1024, SurvivorRatio));
  }

  // OldPLABSize is interpreted in CMS as not the size of the PLAB in words,
  // but rather the number of free blocks of a given size that are used when
  // replenishing the local per-worker free list caches.
  if (FLAG_IS_DEFAULT(OldPLABSize)) {
    if (!FLAG_IS_DEFAULT(ResizeOldPLAB) && !ResizeOldPLAB) {
      // OldPLAB sizing manually turned off: Use a larger default setting,
      // unless it was manually specified. This is because a too-low value
      // will slow down scavenges.
      FLAG_SET_ERGO(size_t, OldPLABSize, CompactibleFreeListSpaceLAB::_default_static_old_plab_size); // default value before 6631166
    } else {
      FLAG_SET_DEFAULT(OldPLABSize, CompactibleFreeListSpaceLAB::_default_dynamic_old_plab_size); // old CMSParPromoteBlocksToClaim default
    }
  }

  // If either of the static initialization defaults have changed, note this
  // modification.
  if (!FLAG_IS_DEFAULT(OldPLABSize) || !FLAG_IS_DEFAULT(OldPLABWeight)) {
    CompactibleFreeListSpaceLAB::modify_initialization(OldPLABSize, OldPLABWeight);
  }

  log_trace(gc)("MarkStackSize: %uk  MarkStackSizeMax: %uk", (unsigned int) (MarkStackSize / K), (uint) (MarkStackSizeMax / K));
}

void CMSArguments::disable_adaptive_size_policy(const char* collector_name) {
  if (UseAdaptiveSizePolicy) {
    if (FLAG_IS_CMDLINE(UseAdaptiveSizePolicy)) {
      warning("Disabling UseAdaptiveSizePolicy; it is incompatible with %s.",
              collector_name);
    }
    FLAG_SET_DEFAULT(UseAdaptiveSizePolicy, false);
  }
}

CollectedHeap* CMSArguments::create_heap() {
  return create_heap_with_policy<CMSHeap, ConcurrentMarkSweepPolicy>();
}<|MERGE_RESOLUTION|>--- conflicted
+++ resolved
@@ -82,10 +82,7 @@
 // certainly gain from analysis of platform and environment.
 void CMSArguments::initialize() {
   GCArguments::initialize();
-<<<<<<< HEAD
-=======
-
->>>>>>> d006828c
+
   assert(!UseSerialGC && !UseParallelOldGC && !UseParallelGC, "Error");
   assert(UseConcMarkSweepGC, "CMS is expected to be on here");
 
