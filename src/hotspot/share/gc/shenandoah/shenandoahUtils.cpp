--- conflicted
+++ resolved
@@ -54,10 +54,6 @@
   _tracer->report_gc_start(cause, _timer->gc_start());
   _heap->trace_heap_before_gc(_tracer);
 
-<<<<<<< HEAD
-=======
-  _heap->heuristics()->record_cycle_start();
->>>>>>> 6d36eb78
   _trace_cycle.initialize(_heap->cycle_memory_manager(), cause,
           "end of GC cycle",
           /* allMemoryPoolsAffected */    true,
@@ -78,7 +74,6 @@
   _tracer->report_gc_reference_stats(_generation->ref_processor()->reference_process_stats());
   _tracer->report_gc_end(_timer->gc_end(), _timer->time_partitions());
   assert(!ShenandoahGCPhase::is_current_phase_valid(), "No current GC phase");
-
 }
 
 ShenandoahGCPauseMark::ShenandoahGCPauseMark(uint gc_id, const char* notification_message, SvcGCMarker::reason_type type) :
