--- conflicted
+++ resolved
@@ -83,7 +83,7 @@
     if (r->affiliation() == affiliation && !r->is_humongous()) {
       if (!r->is_cset() && !has_no_alloc_capacity(r)) {
         HeapWord* result = try_allocate_in(r, req, in_new_region);
-        if (result != NULL) {
+        if (result != nullptr) {
           return result;
         }
       }
@@ -100,13 +100,13 @@
       ShenandoahHeapRegion* r = _heap->get_region(idx);
       if (r->affiliation() == affiliation) {
         HeapWord* result = try_allocate_in(r, req, in_new_region);
-        if (result != NULL) {
+        if (result != nullptr) {
           return result;
         }
       }
     }
   }
-  return NULL;
+  return nullptr;
 }
 
 HeapWord* ShenandoahFreeSet::allocate_single(ShenandoahAllocRequest& req, bool& in_new_region) {
@@ -151,17 +151,11 @@
     case ShenandoahAllocRequest::_alloc_shared: {
       // Try to allocate in the mutator view
       for (size_t idx = _mutator_leftmost; idx <= _mutator_rightmost; idx++) {
-<<<<<<< HEAD
         ShenandoahHeapRegion* r = _heap->get_region(idx);
         if (is_mutator_free(idx) && (allow_new_region || r->affiliation() != ShenandoahRegionAffiliation::FREE)) {
           // try_allocate_in() increases used if the allocation is successful.
           HeapWord* result = try_allocate_in(r, req, in_new_region);
-          if (result != NULL) {
-=======
-        if (is_mutator_free(idx)) {
-          HeapWord* result = try_allocate_in(_heap->get_region(idx), req, in_new_region);
           if (result != nullptr) {
->>>>>>> 861e3020
             return result;
           }
         }
@@ -173,7 +167,6 @@
       // GCLABs are for evacuation so we must be in evacuation phase.  If this allocation is successful, increment
       // the relevant evac_expended rather than used value.
 
-<<<<<<< HEAD
     case ShenandoahAllocRequest::_alloc_plab:
       // PLABs always reside in old-gen and are only allocated during evacuation phase.
 
@@ -187,24 +180,14 @@
       } else {
         result = allocate_with_affiliation(req.affiliation(), req, in_new_region);
       }
-      if (result != NULL) {
+      if (result != nullptr) {
         return result;
       }
       if (allow_new_region) {
         // Then try a free region that is dedicated to GC allocations.
         result = allocate_with_affiliation(FREE, req, in_new_region);
-        if (result != NULL) {
+        if (result != nullptr) {
           return result;
-=======
-      // Fast-path: try to allocate in the collector view first
-      for (size_t c = _collector_rightmost + 1; c > _collector_leftmost; c--) {
-        size_t idx = c - 1;
-        if (is_collector_free(idx)) {
-          HeapWord* result = try_allocate_in(_heap->get_region(idx), req, in_new_region);
-          if (result != nullptr) {
-            return result;
-          }
->>>>>>> 861e3020
         }
       }
 
@@ -213,7 +196,6 @@
         return nullptr;
       }
 
-<<<<<<< HEAD
       if (allow_new_region) {
         // Try to steal an empty region from the mutator view.
         for (size_t c = _mutator_rightmost + 1; c > _mutator_leftmost; c--) {
@@ -223,21 +205,9 @@
             if (can_allocate_from(r)) {
               flip_to_gc(r);
               HeapWord *result = try_allocate_in(r, req, in_new_region);
-              if (result != NULL) {
+              if (result != nullptr) {
                 return result;
               }
-=======
-      // Try to steal the empty region from the mutator view
-      for (size_t c = _mutator_rightmost + 1; c > _mutator_leftmost; c--) {
-        size_t idx = c - 1;
-        if (is_mutator_free(idx)) {
-          ShenandoahHeapRegion* r = _heap->get_region(idx);
-          if (can_allocate_from(r)) {
-            flip_to_gc(r);
-            HeapWord *result = try_allocate_in(r, req, in_new_region);
-            if (result != nullptr) {
-              return result;
->>>>>>> 861e3020
             }
           }
         }
@@ -251,12 +221,7 @@
     default:
       ShouldNotReachHere();
   }
-<<<<<<< HEAD
-  return NULL;
-=======
-
   return nullptr;
->>>>>>> 861e3020
 }
 
 HeapWord* ShenandoahFreeSet::try_allocate_in(ShenandoahHeapRegion* r, ShenandoahAllocRequest& req, bool& in_new_region) {
@@ -284,21 +249,17 @@
     assert(ctx->top_at_mark_start(r) == r->bottom(), "Newly established allocation region starts with TAMS equal to bottom");
     assert(ctx->is_bitmap_clear_range(ctx->top_bitmap(r), r->end()), "Bitmap above top_bitmap() must be clear");
 
-<<<<<<< HEAD
     // Leave top_bitmap alone.  The first time a heap region is put into service, top_bitmap should equal end.
     // Thereafter, it should represent the upper bound on parts of the bitmap that need to be cleared.
     log_debug(gc)("NOT clearing bitmap for region " SIZE_FORMAT ", top_bitmap: "
                   PTR_FORMAT " at transition from FREE to %s",
                   r->index(), p2i(ctx->top_bitmap(r)), affiliation_name(req.affiliation()));
   } else if (r->affiliation() != req.affiliation()) {
-    return NULL;
+    return nullptr;
   }
 
   in_new_region = r->is_empty();
-  HeapWord* result = NULL;
-=======
   HeapWord* result = nullptr;
->>>>>>> 861e3020
   size_t size = req.size();
 
   // req.size() is in words, r->free() is in bytes.
@@ -353,7 +314,7 @@
           _heap->increase_used(padding);
         }
       }
-      // Otherwise, leave result == NULL because the adjusted size is smaller than min size.
+      // Otherwise, leave result == nullptr because the adjusted size is smaller than min size.
     } else {
       // This is a GCLAB or a TLAB allocation
       size_t free = align_down(r->free() >> LogHeapWordSize, MinObjAlignment);
@@ -366,13 +327,12 @@
           // Record actual allocation size
           req.set_actual_size(size);
         }
-        assert (result != NULL, "Allocation must succeed: free " SIZE_FORMAT ", actual " SIZE_FORMAT, free, size);
+        assert (result != nullptr, "Allocation must succeed: free " SIZE_FORMAT ", actual " SIZE_FORMAT, free, size);
       } else {
         log_trace(gc, ergo)("Failed to shrink TLAB or GCLAB request (" SIZE_FORMAT ") in region " SIZE_FORMAT " to " SIZE_FORMAT
                            " because min_size() is " SIZE_FORMAT, req.size(), r->index(), size, req.min_size());
       }
     }
-<<<<<<< HEAD
   } else if (req.is_lab_alloc() && req.type() == ShenandoahAllocRequest::_alloc_plab) {
     // inelastic PLAB
     size_t free = r->free();
@@ -404,11 +364,6 @@
         // For verification consistency, we need to report this padding to _heap
         _heap->increase_used(padding);
       }
-=======
-    if (size >= req.min_size()) {
-      result = r->allocate(size, req.type());
-      assert (result != nullptr, "Allocation must succeed: free " SIZE_FORMAT ", actual " SIZE_FORMAT, free, size);
->>>>>>> 861e3020
     }
   } else {
     result = r->allocate(size, req);
@@ -446,12 +401,7 @@
       }
     }
   }
-<<<<<<< HEAD
-  if (result == NULL || has_no_alloc_capacity(r)) {
-=======
-
   if (result == nullptr || has_no_alloc_capacity(r)) {
->>>>>>> 861e3020
     // Region cannot afford this or future allocations. Retire it.
     //
     // While this seems a bit harsh, especially in the case when this large allocation does not
@@ -524,13 +474,8 @@
   size_t avail_young_regions = _heap->young_generation()->adjusted_unaffiliated_regions();
 
   // No regions left to satisfy allocation, bye.
-<<<<<<< HEAD
   if (num > mutator_count() || (num > avail_young_regions)) {
-    return NULL;
-=======
-  if (num > mutator_count()) {
     return nullptr;
->>>>>>> 861e3020
   }
 
   // Find the continuous interval of $num regions, starting from $beg and ending in $end,
