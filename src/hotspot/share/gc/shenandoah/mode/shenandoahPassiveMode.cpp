/*
 * Copyright (c) 2019, 2021, Red Hat, Inc. All rights reserved.
 * DO NOT ALTER OR REMOVE COPYRIGHT NOTICES OR THIS FILE HEADER.
 *
 * This code is free software; you can redistribute it and/or modify it
 * under the terms of the GNU General Public License version 2 only, as
 * published by the Free Software Foundation.
 *
 * This code is distributed in the hope that it will be useful, but WITHOUT
 * ANY WARRANTY; without even the implied warranty of MERCHANTABILITY or
 * FITNESS FOR A PARTICULAR PURPOSE.  See the GNU General Public License
 * version 2 for more details (a copy is included in the LICENSE file that
 * accompanied this code).
 *
 * You should have received a copy of the GNU General Public License version
 * 2 along with this work; if not, write to the Free Software Foundation,
 * Inc., 51 Franklin St, Fifth Floor, Boston, MA 02110-1301 USA.
 *
 * Please contact Oracle, 500 Oracle Parkway, Redwood Shores, CA 94065 USA
 * or visit www.oracle.com if you need additional information or have any
 * questions.
 *
 */

#include "precompiled.hpp"
#include "gc/shenandoah/heuristics/shenandoahHeuristics.hpp"
#include "gc/shenandoah/heuristics/shenandoahPassiveHeuristics.hpp"
#include "gc/shenandoah/mode/shenandoahPassiveMode.hpp"
#include "logging/log.hpp"
#include "logging/logTag.hpp"
#include "runtime/java.hpp"

void ShenandoahPassiveMode::initialize_flags() const {
  // Do not allow concurrent cycles.
  FLAG_SET_DEFAULT(ExplicitGCInvokesConcurrent, false);
  FLAG_SET_DEFAULT(ShenandoahImplicitGCInvokesConcurrent, false);

  // Passive runs with max speed for allocation, because GC is always STW
  SHENANDOAH_ERGO_DISABLE_FLAG(ShenandoahPacing);

  // No need for evacuation reserve with Full GC, only for Degenerated GC.
  if (!ShenandoahDegeneratedGC) {
    SHENANDOAH_ERGO_OVERRIDE_DEFAULT(ShenandoahEvacReserve, 0);
  }

  // Disable known barriers by default.
  SHENANDOAH_ERGO_DISABLE_FLAG(ShenandoahLoadRefBarrier);
  SHENANDOAH_ERGO_DISABLE_FLAG(ShenandoahSATBBarrier);
  SHENANDOAH_ERGO_DISABLE_FLAG(ShenandoahIUBarrier);
  SHENANDOAH_ERGO_DISABLE_FLAG(ShenandoahCASBarrier);
  SHENANDOAH_ERGO_DISABLE_FLAG(ShenandoahCloneBarrier);
  SHENANDOAH_ERGO_DISABLE_FLAG(ShenandoahNMethodBarrier);
  SHENANDOAH_ERGO_DISABLE_FLAG(ShenandoahStackWatermarkBarrier);

  // Final configuration checks
  // No barriers are required to run.
}
<<<<<<< HEAD
ShenandoahHeuristics* ShenandoahPassiveMode::initialize_heuristics(ShenandoahGeneration* generation) const {
  if (ShenandoahGCHeuristics == NULL) {
=======
ShenandoahHeuristics* ShenandoahPassiveMode::initialize_heuristics() const {
  if (ShenandoahGCHeuristics == nullptr) {
>>>>>>> 861e3020
    vm_exit_during_initialization("Unknown -XX:ShenandoahGCHeuristics option (null)");
  }
  return new ShenandoahPassiveHeuristics(generation);
}<|MERGE_RESOLUTION|>--- conflicted
+++ resolved
@@ -55,13 +55,8 @@
   // Final configuration checks
   // No barriers are required to run.
 }
-<<<<<<< HEAD
 ShenandoahHeuristics* ShenandoahPassiveMode::initialize_heuristics(ShenandoahGeneration* generation) const {
-  if (ShenandoahGCHeuristics == NULL) {
-=======
-ShenandoahHeuristics* ShenandoahPassiveMode::initialize_heuristics() const {
   if (ShenandoahGCHeuristics == nullptr) {
->>>>>>> 861e3020
     vm_exit_during_initialization("Unknown -XX:ShenandoahGCHeuristics option (null)");
   }
   return new ShenandoahPassiveHeuristics(generation);
