--- conflicted
+++ resolved
@@ -288,22 +288,12 @@
   ShenandoahHeap* const _heap;
   ShenandoahRegionPartitions _partitions;
   ShenandoahHeapRegion** _trash_regions;
-  size_t _retired_old_regions;
-
-  HeapWord* allocate_aligned_plab(size_t size, ShenandoahAllocRequest& req, ShenandoahHeapRegion* r);
-
-<<<<<<< HEAD
-  // Return the address of memory allocated, setting in_new_region to true iff the allocation is taken
-  // from a region that was previously empty.  Return nullptr if memory could not be allocated.
-  inline HeapWord* allocate_from_partition_with_affiliation(ShenandoahFreeSetPartitionId which_partition,
-                                                            ShenandoahAffiliation affiliation,
-=======
+
   HeapWord* allocate_aligned_plab(size_t size, ShenandoahAllocRequest& req, ShenandoahHeapRegion* r);
 
   // Return the address of memory allocated, setting in_new_region to true iff the allocation is taken
   // from a region that was previously empty.  Return nullptr if memory could not be allocated.
   inline HeapWord* allocate_from_partition_with_affiliation(ShenandoahAffiliation affiliation,
->>>>>>> 60c6dd9d
                                                             ShenandoahAllocRequest& req, bool& in_new_region);
 
   // We re-evaluate the left-to-right allocation bias whenever _alloc_bias_weight is less than zero.  Each time
@@ -339,8 +329,6 @@
   void flip_to_gc(ShenandoahHeapRegion* r);
   void flip_to_old_gc(ShenandoahHeapRegion* r);
 
-<<<<<<< HEAD
-=======
   // Handle allocation for mutator.
   HeapWord* allocate_for_mutator(ShenandoahAllocRequest &req, bool &in_new_region);
 
@@ -364,7 +352,6 @@
   // Attempt to allocate memory for an evacuation from the mutator's partition.
   HeapWord* try_allocate_from_mutator(ShenandoahAllocRequest& req, bool& in_new_region);
 
->>>>>>> 60c6dd9d
   void clear_internal();
   void try_recycle_trashed(ShenandoahHeapRegion *r);
 
@@ -379,11 +366,7 @@
   size_t transfer_empty_regions_from_collector_set_to_mutator_set(ShenandoahFreeSetPartitionId which_collector,
                                                                   size_t max_xfer_regions,
                                                                   size_t& bytes_transferred);
-<<<<<<< HEAD
-  size_t transfer_non_empty_regions_from_collector_set_to_mutator_set(ShenandoahFreeSetPartitionId collector_id,
-=======
   size_t transfer_non_empty_regions_from_collector_set_to_mutator_set(ShenandoahFreeSetPartitionId which_collector,
->>>>>>> 60c6dd9d
                                                                       size_t max_xfer_regions,
                                                                       size_t& bytes_transferred);
 
