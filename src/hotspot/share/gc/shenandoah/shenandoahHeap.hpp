/*
 * Copyright (c) 2023, Oracle and/or its affiliates. All rights reserved.
 * Copyright (c) 2013, 2021, Red Hat, Inc. All rights reserved.
 * Copyright Amazon.com Inc. or its affiliates. All Rights Reserved.
 * DO NOT ALTER OR REMOVE COPYRIGHT NOTICES OR THIS FILE HEADER.
 *
 * This code is free software; you can redistribute it and/or modify it
 * under the terms of the GNU General Public License version 2 only, as
 * published by the Free Software Foundation.
 *
 * This code is distributed in the hope that it will be useful, but WITHOUT
 * ANY WARRANTY; without even the implied warranty of MERCHANTABILITY or
 * FITNESS FOR A PARTICULAR PURPOSE.  See the GNU General Public License
 * version 2 for more details (a copy is included in the LICENSE file that
 * accompanied this code).
 *
 * You should have received a copy of the GNU General Public License version
 * 2 along with this work; if not, write to the Free Software Foundation,
 * Inc., 51 Franklin St, Fifth Floor, Boston, MA 02110-1301 USA.
 *
 * Please contact Oracle, 500 Oracle Parkway, Redwood Shores, CA 94065 USA
 * or visit www.oracle.com if you need additional information or have any
 * questions.
 *
 */

#ifndef SHARE_GC_SHENANDOAH_SHENANDOAHHEAP_HPP
#define SHARE_GC_SHENANDOAH_SHENANDOAHHEAP_HPP

#include "gc/shared/ageTable.hpp"
#include "gc/shared/markBitMap.hpp"
#include "gc/shared/softRefPolicy.hpp"
#include "gc/shared/collectedHeap.hpp"
#include "gc/shenandoah/shenandoahAgeCensus.hpp"
#include "gc/shenandoah/heuristics/shenandoahSpaceInfo.hpp"
#include "gc/shenandoah/shenandoahAsserts.hpp"
#include "gc/shenandoah/shenandoahAllocRequest.hpp"
#include "gc/shenandoah/shenandoahAsserts.hpp"
#include "gc/shenandoah/shenandoahLock.hpp"
#include "gc/shenandoah/shenandoahEvacOOMHandler.hpp"
#include "gc/shenandoah/shenandoahEvacTracker.hpp"
#include "gc/shenandoah/shenandoahGenerationType.hpp"
#include "gc/shenandoah/shenandoahMmuTracker.hpp"
#include "gc/shenandoah/shenandoahPadding.hpp"
#include "gc/shenandoah/shenandoahScanRemembered.hpp"
#include "gc/shenandoah/shenandoahSharedVariables.hpp"
#include "gc/shenandoah/shenandoahUnload.hpp"
#include "memory/metaspace.hpp"
#include "services/memoryManager.hpp"
#include "utilities/globalDefinitions.hpp"
#include "utilities/stack.hpp"

class ConcurrentGCTimer;
class ObjectIterateScanRootClosure;
class PLAB;
class ShenandoahCollectorPolicy;
class ShenandoahControlThread;
class ShenandoahRegulatorThread;
class ShenandoahGCSession;
class ShenandoahGCStateResetter;
class ShenandoahGeneration;
class ShenandoahYoungGeneration;
class ShenandoahOldGeneration;
class ShenandoahHeuristics;
class ShenandoahOldHeuristics;
class ShenandoahYoungHeuristics;
class ShenandoahMarkingContext;
class ShenandoahPhaseTimings;
class ShenandoahHeap;
class ShenandoahHeapRegion;
class ShenandoahHeapRegionClosure;
class ShenandoahCollectionSet;
class ShenandoahFreeSet;
class ShenandoahConcurrentMark;
class ShenandoahFullGC;
class ShenandoahMonitoringSupport;
class ShenandoahMode;
class ShenandoahPacer;
class ShenandoahReferenceProcessor;
class ShenandoahVerifier;
class ShenandoahWorkerThreads;
class VMStructs;

// Used for buffering per-region liveness data.
// Needed since ShenandoahHeapRegion uses atomics to update liveness.
// The ShenandoahHeap array has max-workers elements, each of which is an array of
// uint16_t * max_regions. The choice of uint16_t is not accidental:
// there is a tradeoff between static/dynamic footprint that translates
// into cache pressure (which is already high during marking), and
// too many atomic updates. uint32_t is too large, uint8_t is too small.
typedef uint16_t ShenandoahLiveData;
#define SHENANDOAH_LIVEDATA_MAX ((ShenandoahLiveData)-1)

class ShenandoahRegionIterator : public StackObj {
private:
  ShenandoahHeap* _heap;

  shenandoah_padding(0);
  volatile size_t _index;
  shenandoah_padding(1);

  // No implicit copying: iterators should be passed by reference to capture the state
  NONCOPYABLE(ShenandoahRegionIterator);

public:
  ShenandoahRegionIterator();
  ShenandoahRegionIterator(ShenandoahHeap* heap);

  // Reset iterator to default state
  void reset();

  // Returns next region, or null if there are no more regions.
  // This is multi-thread-safe.
  inline ShenandoahHeapRegion* next();

  // This is *not* MT safe. However, in the absence of multithreaded access, it
  // can be used to determine if there is more work to do.
  bool has_next() const;
};

class ShenandoahHeapRegionClosure : public StackObj {
public:
  virtual void heap_region_do(ShenandoahHeapRegion* r) = 0;
  virtual bool is_thread_safe() { return false; }
};

template<ShenandoahGenerationType GENERATION>
class ShenandoahGenerationRegionClosure : public ShenandoahHeapRegionClosure {
 public:
  explicit ShenandoahGenerationRegionClosure(ShenandoahHeapRegionClosure* cl) : _cl(cl) {}
  void heap_region_do(ShenandoahHeapRegion* r);
  virtual bool is_thread_safe() { return _cl->is_thread_safe(); }
 private:
  ShenandoahHeapRegionClosure* _cl;
};

typedef ShenandoahLock    ShenandoahHeapLock;
typedef ShenandoahLocker  ShenandoahHeapLocker;
typedef Stack<oop, mtGC>  ShenandoahScanObjectStack;

// Shenandoah GC is low-pause concurrent GC that uses Brooks forwarding pointers
// to encode forwarding data. See BrooksPointer for details on forwarding data encoding.
// See ShenandoahControlThread for GC cycle structure.
//
class ShenandoahHeap : public CollectedHeap {
  friend class ShenandoahAsserts;
  friend class VMStructs;
  friend class ShenandoahGCSession;
  friend class ShenandoahGCStateResetter;
  friend class ShenandoahParallelObjectIterator;
  friend class ShenandoahSafepoint;

  // Supported GC
  friend class ShenandoahConcurrentGC;
  friend class ShenandoahOldGC;
  friend class ShenandoahDegenGC;
  friend class ShenandoahFullGC;
  friend class ShenandoahUnload;

// ---------- Locks that guard important data structures in Heap
//
private:
  ShenandoahHeapLock _lock;
  ShenandoahGeneration* _gc_generation;

public:
  ShenandoahHeapLock* lock() {
    return &_lock;
  }

  ShenandoahGeneration* active_generation() const {
    // last or latest generation might be a better name here.
    return _gc_generation;
  }

  void set_gc_generation(ShenandoahGeneration* generation) {
    _gc_generation = generation;
  }

  ShenandoahHeuristics* heuristics();
  ShenandoahOldHeuristics* old_heuristics();
  ShenandoahYoungHeuristics* young_heuristics();

  bool doing_mixed_evacuations();
  bool is_old_bitmap_stable() const;
  bool is_gc_generation_young() const;

// ---------- Initialization, termination, identification, printing routines
//
public:
  static ShenandoahHeap* heap();

  const char* name()          const override { return "Shenandoah"; }
  ShenandoahHeap::Name kind() const override { return CollectedHeap::Shenandoah; }

  ShenandoahHeap(ShenandoahCollectorPolicy* policy);
  jint initialize() override;
  void post_initialize() override;
  void initialize_heuristics_generations();
  virtual void print_init_logger() const;
  void initialize_serviceability() override;

  void print_on(outputStream* st)              const override;
  void print_extended_on(outputStream *st)     const override;
  void print_tracing_info()                    const override;
  void print_heap_regions_on(outputStream* st) const;

  void stop() override;

  void prepare_for_verify() override;
  void verify(VerifyOption vo) override;

  bool verify_generation_usage(bool verify_old, size_t old_regions, size_t old_bytes, size_t old_waste,
                               bool verify_young, size_t young_regions, size_t young_bytes, size_t young_waste);

// WhiteBox testing support.
  bool supports_concurrent_gc_breakpoints() const override {
    return true;
  }

// ---------- Heap counters and metrics
//
private:
  size_t _initial_size;
  size_t _minimum_size;
  size_t _promotion_potential;
  size_t _pad_for_promote_in_place;    // bytes of filler
  size_t _promotable_humongous_regions;
  size_t _regular_regions_promoted_in_place;

  volatile size_t _soft_max_size;
  shenandoah_padding(0);
  volatile size_t _committed;
  shenandoah_padding(1);

  void increase_used(const ShenandoahAllocRequest& req);

public:
  void increase_used(ShenandoahGeneration* generation, size_t bytes);
  void decrease_used(ShenandoahGeneration* generation, size_t bytes);
  void increase_humongous_waste(ShenandoahGeneration* generation, size_t bytes);
  void decrease_humongous_waste(ShenandoahGeneration* generation, size_t bytes);

  void increase_committed(size_t bytes);
  void decrease_committed(size_t bytes);

  void reset_bytes_allocated_since_gc_start();

  size_t min_capacity()      const;
  size_t max_capacity()      const override;
  size_t soft_max_capacity() const;
  size_t initial_capacity()  const;
  size_t capacity()          const override;
  size_t used()              const override;
  size_t committed()         const;

  void set_soft_max_capacity(size_t v);

// ---------- Workers handling
//
private:
  uint _max_workers;
  ShenandoahWorkerThreads* _workers;
  ShenandoahWorkerThreads* _safepoint_workers;

public:
  uint max_workers();
  void assert_gc_workers(uint nworker) NOT_DEBUG_RETURN;

  WorkerThreads* workers() const;
  WorkerThreads* safepoint_workers() override;

  void gc_threads_do(ThreadClosure* tcl) const override;

// ---------- Heap regions handling machinery
//
private:
  MemRegion _heap_region;
  bool      _heap_region_special;
  size_t    _num_regions;
  ShenandoahHeapRegion** _regions;
  uint8_t* _affiliations;       // Holds array of enum ShenandoahAffiliation, including FREE status in non-generational mode
  ShenandoahRegionIterator _update_refs_iterator;

public:

  inline HeapWord* base() const { return _heap_region.start(); }

  inline size_t num_regions() const { return _num_regions; }
  inline bool is_heap_region_special() { return _heap_region_special; }

  inline ShenandoahHeapRegion* heap_region_containing(const void* addr) const;
  inline size_t heap_region_index_containing(const void* addr) const;

  inline ShenandoahHeapRegion* get_region(size_t region_idx) const;

  void heap_region_iterate(ShenandoahHeapRegionClosure* blk) const;
  void parallel_heap_region_iterate(ShenandoahHeapRegionClosure* blk) const;

  inline ShenandoahMmuTracker* mmu_tracker() { return &_mmu_tracker; };

// ---------- GC state machinery
//
// GC state describes the important parts of collector state, that may be
// used to make barrier selection decisions in the native and generated code.
// Multiple bits can be set at once.
//
// Important invariant: when GC state is zero, the heap is stable, and no barriers
// are required.
//
public:
  enum GCStateBitPos {
    // Heap has forwarded objects: needs LRB barriers.
    HAS_FORWARDED_BITPOS   = 0,

    // Heap is under marking: needs SATB barriers.
    // For generational mode, it means either young or old marking, or both.
    MARKING_BITPOS    = 1,

    // Heap is under evacuation: needs LRB barriers. (Set together with HAS_FORWARDED)
    EVACUATION_BITPOS = 2,

    // Heap is under updating: needs no additional barriers.
    UPDATEREFS_BITPOS = 3,

    // Heap is under weak-reference/roots processing: needs weak-LRB barriers.
    WEAK_ROOTS_BITPOS  = 4,

    // Young regions are under marking, need SATB barriers.
    YOUNG_MARKING_BITPOS = 5,

    // Old regions are under marking, need SATB barriers.
    OLD_MARKING_BITPOS = 6
  };

  enum GCState {
    STABLE        = 0,
    HAS_FORWARDED = 1 << HAS_FORWARDED_BITPOS,
    MARKING       = 1 << MARKING_BITPOS,
    EVACUATION    = 1 << EVACUATION_BITPOS,
    UPDATEREFS    = 1 << UPDATEREFS_BITPOS,
    WEAK_ROOTS    = 1 << WEAK_ROOTS_BITPOS,
    YOUNG_MARKING = 1 << YOUNG_MARKING_BITPOS,
    OLD_MARKING   = 1 << OLD_MARKING_BITPOS
  };

private:
  bool _gc_state_changed;
  ShenandoahSharedBitmap _gc_state;
  ShenandoahSharedFlag   _degenerated_gc_in_progress;
  ShenandoahSharedFlag   _full_gc_in_progress;
  ShenandoahSharedFlag   _full_gc_move_in_progress;
  ShenandoahSharedFlag   _concurrent_strong_root_in_progress;

  size_t _gc_no_progress_count;

<<<<<<< HEAD
  // TODO: Revisit the following comment.  It may not accurately represent the true behavior when evacuations fail due to
  // difficulty finding memory to hold evacuated objects.
  //
  // Note that the typical total expenditure on evacuation is less than the associated evacuation reserve because we generally
  // reserve ShenandoahEvacWaste (> 1.0) times the anticipated evacuation need.  In the case that there is an excessive amount
  // of waste, it may be that one thread fails to grab a new GCLAB, this does not necessarily doom the associated evacuation
  // effort.  If this happens, the requesting thread blocks until some other thread manages to evacuate the offending object.
  // Only after "all" threads fail to evacuate an object do we consider the evacuation effort to have failed.

  size_t _promoted_reserve;            // Bytes reserved within old-gen to hold the results of promotion
  volatile size_t _promoted_expended;  // Bytes of old-gen memory expended on promotions

  size_t _old_evac_reserve;            // Bytes reserved within old-gen to hold evacuated objects from old-gen collection set
  size_t _young_evac_reserve;          // Bytes reserved within young-gen to hold evacuated objects from young-gen collection set

  ShenandoahAgeCensus* _age_census;    // Age census used for adapting tenuring threshold in generational mode

  // At the end of final mark, but before we begin evacuating, heuristics calculate how much memory is required to
  // hold the results of evacuating to young-gen and to old-gen.  These quantitites, stored in _promoted_reserve,
  // _old_evac_reserve, and _young_evac_reserve, are consulted prior to rebuilding the free set (ShenandoahFreeSet)
  // in preparation for evacuation.  When the free set is rebuilt, we make sure to reserve sufficient memory in the
  // collector and old_collector sets to hold if _has_evacuation_reserve_quantities is true.  The other time we
  // rebuild the freeset is at the end of GC, as we prepare to idle GC until the next trigger.  In this case,
  // _has_evacuation_reserve_quantities is false because we don't yet know how much memory will need to be evacuated
  // in the next GC cycle.  When _has_evacuation_reserve_quantities is false, the free set rebuild operation reserves
  // for the collector and old_collector sets based on alternative mechanisms, such as ShenandoahEvacReserve,
  // ShenandoahOldEvacReserve, and ShenandoahOldCompactionReserve.  In a future planned enhancement, the reserve
  // for old_collector set when not _has_evacuation_reserve_quantities is based in part on anticipated promotion as
  // determined by analysis of live data found during the previous GC pass which is one less than the current tenure age.
  bool _has_evacuation_reserve_quantities;

  void set_gc_state_all_threads(char state);
=======
>>>>>>> 05745e3f
  void set_gc_state_mask(uint mask, bool value);

public:
  char gc_state() const;
  void set_gc_state_all_threads();
  bool has_gc_state_changed() { return _gc_state_changed; }

  void set_evacuation_reserve_quantities(bool is_valid);
  void set_concurrent_young_mark_in_progress(bool in_progress);
  void set_concurrent_old_mark_in_progress(bool in_progress);
  void set_evacuation_in_progress(bool in_progress);
  void set_update_refs_in_progress(bool in_progress);
  void set_degenerated_gc_in_progress(bool in_progress);
  void set_full_gc_in_progress(bool in_progress);
  void set_full_gc_move_in_progress(bool in_progress);
  void set_has_forwarded_objects(bool cond);
  void set_concurrent_strong_root_in_progress(bool cond);
  void set_concurrent_weak_root_in_progress(bool cond);

  void set_aging_cycle(bool cond);

  inline bool is_stable() const;
  inline bool is_idle() const;
  inline bool has_evacuation_reserve_quantities() const;
  inline bool is_concurrent_mark_in_progress() const;
  inline bool is_concurrent_young_mark_in_progress() const;
  inline bool is_concurrent_old_mark_in_progress() const;
  inline bool is_update_refs_in_progress() const;
  inline bool is_evacuation_in_progress() const;
  inline bool is_degenerated_gc_in_progress() const;
  inline bool is_full_gc_in_progress() const;
  inline bool is_full_gc_move_in_progress() const;
  inline bool has_forwarded_objects() const;

  inline bool is_stw_gc_in_progress() const;
  inline bool is_concurrent_strong_root_in_progress() const;
  inline bool is_concurrent_weak_root_in_progress() const;
  bool is_prepare_for_old_mark_in_progress() const;
  inline bool is_aging_cycle() const;

  inline void clear_promotion_potential() { _promotion_potential = 0; };
  inline void set_promotion_potential(size_t val) { _promotion_potential = val; };
  inline size_t get_promotion_potential() { return _promotion_potential; };

  inline void set_pad_for_promote_in_place(size_t pad) { _pad_for_promote_in_place = pad; }
  inline size_t get_pad_for_promote_in_place() { return _pad_for_promote_in_place; }

  inline void reserve_promotable_humongous_regions(size_t region_count) { _promotable_humongous_regions = region_count; }
  inline void reserve_promotable_regular_regions(size_t region_count) { _regular_regions_promoted_in_place = region_count; }

  inline size_t get_promotable_humongous_regions() { return _promotable_humongous_regions; }
  inline size_t get_regular_regions_promoted_in_place() { return _regular_regions_promoted_in_place; }

  // Returns previous value
  inline size_t set_promoted_reserve(size_t new_val);
  inline size_t get_promoted_reserve() const;
  inline void augment_promo_reserve(size_t increment);

  inline void reset_promoted_expended();
  inline size_t expend_promoted(size_t increment);
  inline size_t unexpend_promoted(size_t decrement);
  inline size_t get_promoted_expended();

  // Returns previous value
  inline size_t set_old_evac_reserve(size_t new_val);
  inline size_t get_old_evac_reserve() const;
  inline void augment_old_evac_reserve(size_t increment);

  // Returns previous value
  inline size_t set_young_evac_reserve(size_t new_val);
  inline size_t get_young_evac_reserve() const;

  // Return the age census object for young gen (in generational mode)
  inline ShenandoahAgeCensus* age_census() const;

private:
  void manage_satb_barrier(bool active);

  enum CancelState {
    // Normal state. GC has not been cancelled and is open for cancellation.
    // Worker threads can suspend for safepoint.
    CANCELLABLE,

    // GC has been cancelled. Worker threads can not suspend for
    // safepoint but must finish their work as soon as possible.
    CANCELLED
  };

  double _cancel_requested_time;
  ShenandoahSharedEnumFlag<CancelState> _cancelled_gc;

  // Returns true if cancel request was successfully communicated.
  // Returns false if some other thread already communicated cancel
  // request.  A true return value does not mean GC has been
  // cancelled, only that the process of cancelling GC has begun.
  bool try_cancel_gc();

public:
  inline bool cancelled_gc() const;
  inline bool check_cancelled_gc_and_yield(bool sts_active = true);

  inline void clear_cancelled_gc(bool clear_oom_handler = true);

  void cancel_concurrent_mark();
  void cancel_gc(GCCause::Cause cause);

public:
  // Elastic heap support
  void entry_uncommit(double shrink_before, size_t shrink_until);
  void op_uncommit(double shrink_before, size_t shrink_until);

private:
  // GC support
  // Evacuation
  void evacuate_collection_set(bool concurrent);
  // Concurrent root processing
  void prepare_concurrent_roots();
  void finish_concurrent_roots();
  // Concurrent class unloading support
  void do_class_unloading();
  // Reference updating
  void prepare_update_heap_references(bool concurrent);
  void update_heap_references(bool concurrent);
  // Final update region states
  void update_heap_region_states(bool concurrent);

  void rendezvous_threads();
  void recycle_trash();
public:
  void rebuild_free_set(bool concurrent);
  void notify_gc_progress();
  void notify_gc_no_progress();
  size_t get_gc_no_progress_count() const;

//
// Mark support
private:
  ShenandoahYoungGeneration* _young_generation;
  ShenandoahGeneration*      _global_generation;
  ShenandoahOldGeneration*   _old_generation;

  ShenandoahControlThread*   _control_thread;
  ShenandoahRegulatorThread* _regulator_thread;
  ShenandoahCollectorPolicy* _shenandoah_policy;
  ShenandoahMode*            _gc_mode;
  ShenandoahFreeSet*         _free_set;
  ShenandoahPacer*           _pacer;
  ShenandoahVerifier*        _verifier;

  ShenandoahPhaseTimings*       _phase_timings;
  ShenandoahEvacuationTracker*  _evac_tracker;
  ShenandoahMmuTracker          _mmu_tracker;
  ShenandoahGenerationSizer     _generation_sizer;

  ShenandoahRegulatorThread* regulator_thread()        { return _regulator_thread;  }

public:
  ShenandoahControlThread*   control_thread()          { return _control_thread;    }
  ShenandoahYoungGeneration* young_generation()  const { return _young_generation;  }
  ShenandoahGeneration*      global_generation() const { return _global_generation; }
  ShenandoahOldGeneration*   old_generation()    const { return _old_generation;    }
  ShenandoahGeneration*      generation_for(ShenandoahAffiliation affiliation) const;
  const ShenandoahGenerationSizer* generation_sizer()  const { return &_generation_sizer;  }

  size_t max_size_for(ShenandoahGeneration* generation) const;
  size_t min_size_for(ShenandoahGeneration* generation) const;

  ShenandoahCollectorPolicy* shenandoah_policy() const { return _shenandoah_policy; }
  ShenandoahMode*            mode()              const { return _gc_mode;           }
  ShenandoahFreeSet*         free_set()          const { return _free_set;          }
  ShenandoahPacer*           pacer()             const { return _pacer;             }

  ShenandoahPhaseTimings*      phase_timings()   const { return _phase_timings;     }
  ShenandoahEvacuationTracker* evac_tracker()    const { return  _evac_tracker;     }

  void on_cycle_start(GCCause::Cause cause, ShenandoahGeneration* generation);
  void on_cycle_end(ShenandoahGeneration* generation);

  ShenandoahVerifier*        verifier();

// ---------- VM subsystem bindings
//
private:
  ShenandoahMonitoringSupport* _monitoring_support;
  MemoryPool*                  _memory_pool;
  MemoryPool*                  _young_gen_memory_pool;
  MemoryPool*                  _old_gen_memory_pool;

  GCMemoryManager              _stw_memory_manager;
  GCMemoryManager              _cycle_memory_manager;
  ConcurrentGCTimer*           _gc_timer;
  SoftRefPolicy                _soft_ref_policy;

  // For exporting to SA
  int                          _log_min_obj_alignment_in_bytes;
public:
  ShenandoahMonitoringSupport* monitoring_support() const    { return _monitoring_support;    }
  GCMemoryManager* cycle_memory_manager()                    { return &_cycle_memory_manager; }
  GCMemoryManager* stw_memory_manager()                      { return &_stw_memory_manager;   }
  SoftRefPolicy* soft_ref_policy()                  override { return &_soft_ref_policy;      }

  GrowableArray<GCMemoryManager*> memory_managers() override;
  GrowableArray<MemoryPool*> memory_pools() override;
  MemoryUsage memory_usage() override;
  GCTracer* tracer();
  ConcurrentGCTimer* gc_timer() const;

// ---------- Class Unloading
//
private:
  ShenandoahSharedFlag  _is_aging_cycle;
  ShenandoahSharedFlag _unload_classes;
  ShenandoahUnload     _unloader;

public:
  void set_unload_classes(bool uc);
  bool unload_classes() const;

  // Perform STW class unloading and weak root cleaning
  void parallel_cleaning(bool full_gc);

private:
  void stw_unload_classes(bool full_gc);
  void stw_process_weak_roots(bool full_gc);
  void stw_weak_refs(bool full_gc);

  inline void assert_lock_for_affiliation(ShenandoahAffiliation orig_affiliation,
                                          ShenandoahAffiliation new_affiliation);

  // Heap iteration support
  void scan_roots_for_iteration(ShenandoahScanObjectStack* oop_stack, ObjectIterateScanRootClosure* oops);
  bool prepare_aux_bitmap_for_iteration();
  void reclaim_aux_bitmap_for_iteration();

// ---------- Generic interface hooks
// Minor things that super-interface expects us to implement to play nice with
// the rest of runtime. Some of the things here are not required to be implemented,
// and can be stubbed out.
//
public:
  bool is_maximal_no_gc() const override shenandoah_not_implemented_return(false);

  inline bool is_in(const void* p) const override;

  inline bool is_in_active_generation(oop obj) const;
  inline bool is_in_young(const void* p) const;
  inline bool is_in_old(const void* p) const;
  inline bool is_old(oop pobj) const;

  inline ShenandoahAffiliation region_affiliation(const ShenandoahHeapRegion* r);
  inline void set_affiliation(ShenandoahHeapRegion* r, ShenandoahAffiliation new_affiliation);

  inline ShenandoahAffiliation region_affiliation(size_t index);

  bool requires_barriers(stackChunkOop obj) const override;

  MemRegion reserved_region() const { return _reserved; }
  bool is_in_reserved(const void* addr) const { return _reserved.contains(addr); }

  void collect(GCCause::Cause cause) override;
  void do_full_collection(bool clear_all_soft_refs) override;

  // Used for parsing heap during error printing
  HeapWord* block_start(const void* addr) const;
  bool block_is_obj(const HeapWord* addr) const;
  bool print_location(outputStream* st, void* addr) const override;

  // Used for native heap walkers: heap dumpers, mostly
  void object_iterate(ObjectClosure* cl) override;
  // Parallel heap iteration support
  ParallelObjectIteratorImpl* parallel_object_iterator(uint workers) override;

  // Keep alive an object that was loaded with AS_NO_KEEPALIVE.
  void keep_alive(oop obj) override;

// ---------- Safepoint interface hooks
//
public:
  void safepoint_synchronize_begin() override;
  void safepoint_synchronize_end() override;

// ---------- Code roots handling hooks
//
public:
  void register_nmethod(nmethod* nm) override;
  void unregister_nmethod(nmethod* nm) override;
  void verify_nmethod(nmethod* nm) override {}

// ---------- Pinning hooks
//
public:
  // Shenandoah supports per-object (per-region) pinning
  void pin_object(JavaThread* thread, oop obj) override;
  void unpin_object(JavaThread* thread, oop obj) override;

  void sync_pinned_region_status();
  void assert_pinned_region_status() NOT_DEBUG_RETURN;

// ---------- Concurrent Stack Processing support
//
public:
  bool uses_stack_watermark_barrier() const override { return true; }

// ---------- Allocation support
//
private:
  // How many bytes to transfer between old and young after we have finished recycling collection set regions?
  size_t _old_regions_surplus;
  size_t _old_regions_deficit;

  HeapWord* allocate_memory_under_lock(ShenandoahAllocRequest& request, bool& in_new_region, bool is_promotion);

  inline HeapWord* allocate_from_gclab(Thread* thread, size_t size);
  HeapWord* allocate_from_gclab_slow(Thread* thread, size_t size);
  HeapWord* allocate_new_gclab(size_t min_size, size_t word_size, size_t* actual_size);

  inline HeapWord* allocate_from_plab(Thread* thread, size_t size, bool is_promotion);
  HeapWord* allocate_from_plab_slow(Thread* thread, size_t size, bool is_promotion);
  HeapWord* allocate_new_plab(size_t min_size, size_t word_size, size_t* actual_size);

public:
  HeapWord* allocate_memory(ShenandoahAllocRequest& request, bool is_promotion);
  HeapWord* mem_allocate(size_t size, bool* what) override;
  MetaWord* satisfy_failed_metadata_allocation(ClassLoaderData* loader_data,
                                               size_t size,
                                               Metaspace::MetadataType mdtype) override;

  void notify_mutator_alloc_words(size_t words, size_t waste);

  HeapWord* allocate_new_tlab(size_t min_size, size_t requested_size, size_t* actual_size) override;
  size_t tlab_capacity(Thread *thr) const override;
  size_t unsafe_max_tlab_alloc(Thread *thread) const override;
  size_t max_tlab_size() const override;
  size_t tlab_used(Thread* ignored) const override;

  void ensure_parsability(bool retire_labs) override;

  void labs_make_parsable();
  void tlabs_retire(bool resize);
  void gclabs_retire(bool resize);

  inline void set_old_region_surplus(size_t surplus) { _old_regions_surplus = surplus; };
  inline void set_old_region_deficit(size_t deficit) { _old_regions_deficit = deficit; };

  inline size_t get_old_region_surplus() { return _old_regions_surplus; };
  inline size_t get_old_region_deficit() { return _old_regions_deficit; };

// ---------- Marking support
//
private:
  ShenandoahMarkingContext* _marking_context;
  MemRegion  _bitmap_region;
  MemRegion  _aux_bitmap_region;
  MarkBitMap _verification_bit_map;
  MarkBitMap _aux_bit_map;

  size_t _bitmap_size;
  size_t _bitmap_regions_per_slice;
  size_t _bitmap_bytes_per_slice;

  size_t _pretouch_heap_page_size;
  size_t _pretouch_bitmap_page_size;

  bool _bitmap_region_special;
  bool _aux_bitmap_region_special;

  ShenandoahLiveData** _liveness_cache;

public:
  inline ShenandoahMarkingContext* complete_marking_context() const;
  inline ShenandoahMarkingContext* marking_context() const;

  template<class T>
  inline void marked_object_iterate(ShenandoahHeapRegion* region, T* cl);

  template<class T>
  inline void marked_object_iterate(ShenandoahHeapRegion* region, T* cl, HeapWord* limit);

  template<class T>
  inline void marked_object_oop_iterate(ShenandoahHeapRegion* region, T* cl, HeapWord* limit);

  // SATB barriers hooks
  inline bool requires_marking(const void* entry) const;

  // Support for bitmap uncommits
  bool commit_bitmap_slice(ShenandoahHeapRegion *r);
  bool uncommit_bitmap_slice(ShenandoahHeapRegion *r);
  bool is_bitmap_slice_committed(ShenandoahHeapRegion* r, bool skip_self = false);

  // Liveness caching support
  ShenandoahLiveData* get_liveness_cache(uint worker_id);
  void flush_liveness_cache(uint worker_id);

  size_t pretouch_heap_page_size() { return _pretouch_heap_page_size; }

// ---------- Evacuation support
//
private:
  ShenandoahCollectionSet* _collection_set;
  ShenandoahEvacOOMHandler _oom_evac_handler;
  ShenandoahSharedFlag _old_gen_oom_evac;

  inline oop try_evacuate_object(oop src, Thread* thread, ShenandoahHeapRegion* from_region, ShenandoahAffiliation target_gen);
  void handle_old_evacuation(HeapWord* obj, size_t words, bool promotion);
  void handle_old_evacuation_failure();

public:
  void report_promotion_failure(Thread* thread, size_t size);

  static address in_cset_fast_test_addr();

  ShenandoahCollectionSet* collection_set() const { return _collection_set; }

  // Checks if object is in the collection set.
  inline bool in_collection_set(oop obj) const;

  // Checks if location is in the collection set. Can be interior pointer, not the oop itself.
  inline bool in_collection_set_loc(void* loc) const;

  // Evacuates or promotes object src. Returns the evacuated object, either evacuated
  // by this thread, or by some other thread.
  inline oop evacuate_object(oop src, Thread* thread);

  // Call before/after evacuation.
  inline void enter_evacuation(Thread* t);
  inline void leave_evacuation(Thread* t);

  inline bool clear_old_evacuation_failure();

// ---------- Generational support
//
private:
  RememberedScanner* _card_scan;

public:
  inline RememberedScanner* card_scan() { return _card_scan; }
  void clear_cards_for(ShenandoahHeapRegion* region);
  void mark_card_as_dirty(void* location);
  void retire_plab(PLAB* plab);
  void retire_plab(PLAB* plab, Thread* thread);
  void cancel_old_gc();

  void adjust_generation_sizes_for_next_cycle(size_t old_xfer_limit, size_t young_cset_regions, size_t old_cset_regions);

// ---------- Helper functions
//
public:
  template <class T>
  inline void conc_update_with_forwarded(T* p);

  template <class T>
  inline void update_with_forwarded(T* p);

  static inline void atomic_update_oop(oop update,       oop* addr,       oop compare);
  static inline void atomic_update_oop(oop update, narrowOop* addr,       oop compare);
  static inline void atomic_update_oop(oop update, narrowOop* addr, narrowOop compare);

  static inline bool atomic_update_oop_check(oop update,       oop* addr,       oop compare);
  static inline bool atomic_update_oop_check(oop update, narrowOop* addr,       oop compare);
  static inline bool atomic_update_oop_check(oop update, narrowOop* addr, narrowOop compare);

  static inline void atomic_clear_oop(      oop* addr,       oop compare);
  static inline void atomic_clear_oop(narrowOop* addr,       oop compare);
  static inline void atomic_clear_oop(narrowOop* addr, narrowOop compare);

  size_t trash_humongous_region_at(ShenandoahHeapRegion *r);

  static inline void increase_object_age(oop obj, uint additional_age);

  // Return the object's age, or a sentinel value when the age can't
  // necessarily be determined because of concurrent locking by the
  // mutator
  static inline uint get_object_age(oop obj);

  void transfer_old_pointers_from_satb();

  void log_heap_status(const char *msg) const;

private:
  void trash_cset_regions();

// ---------- Testing helpers functions
//
private:
  ShenandoahSharedFlag _inject_alloc_failure;

  void try_inject_alloc_failure();
  bool should_inject_alloc_failure();
};

#endif // SHARE_GC_SHENANDOAH_SHENANDOAHHEAP_HPP<|MERGE_RESOLUTION|>--- conflicted
+++ resolved
@@ -354,7 +354,6 @@
 
   size_t _gc_no_progress_count;
 
-<<<<<<< HEAD
   // TODO: Revisit the following comment.  It may not accurately represent the true behavior when evacuations fail due to
   // difficulty finding memory to hold evacuated objects.
   //
@@ -386,9 +385,6 @@
   // determined by analysis of live data found during the previous GC pass which is one less than the current tenure age.
   bool _has_evacuation_reserve_quantities;
 
-  void set_gc_state_all_threads(char state);
-=======
->>>>>>> 05745e3f
   void set_gc_state_mask(uint mask, bool value);
 
 public:
