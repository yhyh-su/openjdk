--- conflicted
+++ resolved
@@ -74,12 +74,8 @@
   ShenandoahCodeRoots::arm_nmethods_for_mark();
 
   // Weak reference processing
-<<<<<<< HEAD
-  ShenandoahReferenceProcessor* rp = heap->gc_generation()->ref_processor();
-=======
   assert(ShenandoahHeap::heap()->gc_generation() == _generation, "Marking unexpected generation");
   ShenandoahReferenceProcessor* rp = _generation->ref_processor();
->>>>>>> 093706c3
   shenandoah_assert_generations_reconciled();
   rp->reset_thread_locals();
   rp->set_soft_reference_policy(heap->soft_ref_policy()->should_clear_all_soft_refs());
@@ -122,38 +118,22 @@
 }
 
 void ShenandoahSTWMark::mark_roots(uint worker_id) {
-<<<<<<< HEAD
-  ShenandoahReferenceProcessor* rp = _generation->ref_processor();
-  ShenandoahObjToScanQueue* mark_queue = task_queues()->queue(worker_id);
-  switch (_generation->type()) {
-    case NON_GEN: {
-      ShenandoahMarkRefsClosure<NON_GEN> init_mark(mark_queue, rp, nullptr);
-=======
   assert(ShenandoahHeap::heap()->gc_generation() == _generation, "Marking unexpected generation");
   ShenandoahReferenceProcessor* rp = _generation->ref_processor();
   auto queue = task_queues()->queue(worker_id);
   switch (_generation->type()) {
     case NON_GEN: {
       ShenandoahMarkRefsClosure<NON_GEN> init_mark(queue, rp, nullptr);
->>>>>>> 093706c3
       _root_scanner.roots_do(&init_mark, worker_id);
       break;
     }
     case GLOBAL: {
-<<<<<<< HEAD
-      ShenandoahMarkRefsClosure<GLOBAL> init_mark(mark_queue, rp, nullptr);
-=======
       ShenandoahMarkRefsClosure<GLOBAL> init_mark(queue, rp, nullptr);
->>>>>>> 093706c3
       _root_scanner.roots_do(&init_mark, worker_id);
       break;
     }
     case YOUNG: {
-<<<<<<< HEAD
-      ShenandoahMarkRefsClosure<YOUNG> init_mark(mark_queue, rp, nullptr);
-=======
       ShenandoahMarkRefsClosure<YOUNG> init_mark(queue, rp, nullptr);
->>>>>>> 093706c3
       _root_scanner.roots_do(&init_mark, worker_id);
       break;
     }
@@ -167,11 +147,7 @@
   assert(ShenandoahHeap::heap()->gc_generation() == _generation, "Marking unexpected generation");
   ShenandoahPhaseTimings::Phase phase = _full_gc ? ShenandoahPhaseTimings::full_gc_mark : ShenandoahPhaseTimings::degen_gc_stw_mark;
   ShenandoahWorkerTimingsTracker timer(phase, ShenandoahPhaseTimings::ParallelMark, worker_id);
-<<<<<<< HEAD
-  ShenandoahReferenceProcessor* rp = ShenandoahHeap::heap()->gc_generation()->ref_processor();
-=======
   ShenandoahReferenceProcessor* rp = _generation->ref_processor();
->>>>>>> 093706c3
   shenandoah_assert_generations_reconciled();
   StringDedup::Requests requests;
 
