--- conflicted
+++ resolved
@@ -884,20 +884,12 @@
         }
       }
 
-<<<<<<< HEAD
       if (ik->is_interface()) {
         kind = " interface";
       } else if (src_ik->java_super() == vmClasses::Enum_klass()) {
         kind = " enum";
         ADD_COUNT(num_enum_klasses);
       }
-
-      if (ik->is_hidden()) {
-        ADD_COUNT(num_hidden_klasses);
-        hidden = " hidden";
-      }
-=======
->>>>>>> 6029b35f
 
       if (ik->is_generated_shared_class()) {
         generated = " generated";
