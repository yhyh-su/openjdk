--- conflicted
+++ resolved
@@ -763,12 +763,8 @@
 
 #define ADD_COUNT(x) \
   x += 1; \
-<<<<<<< HEAD
-  x ## _a += aotloaded; \
+  x ## _a += aotlinked; \
   x ## _i += inited;
-=======
-  x ## _a += aotlinked;
->>>>>>> a5e7eb51
 
 #define DECLARE_INSTANCE_KLASS_COUNTER(x) \
   int x = 0; \
@@ -808,12 +804,8 @@
     const char* kind = "";
     const char* hidden = "";
     const char* generated = "";
-<<<<<<< HEAD
-    const char* aotloaded_msg = "";
+    const char* aotlinked_msg = "";
     const char* inited_msg = "";
-=======
-    const char* aotlinked_msg = "";
->>>>>>> a5e7eb51
     Klass* k = get_buffered_addr(klasses()->at(i));
     k->remove_java_mirror();
     if (k->is_objArray_klass()) {
@@ -829,12 +821,8 @@
       assert(k->is_instance_klass(), " must be");
       InstanceKlass* ik = InstanceKlass::cast(k);
       InstanceKlass* src_ik = get_source_addr(ik);
-<<<<<<< HEAD
-      int aotloaded = AOTClassLinker::is_candidate(src_ik);
+      int aotlinked = AOTClassLinker::is_candidate(src_ik);
       int inited = ik->has_preinitialized_mirror();
-=======
-      int aotlinked = AOTClassLinker::is_candidate(src_ik);
->>>>>>> a5e7eb51
       ADD_COUNT(num_instance_klasses);
       if (CDSConfig::is_dumping_dynamic_archive()) {
         // For static dump, class loader type are already set.
@@ -917,21 +905,12 @@
       ResourceMark rm;
       log_debug(cds, class)("klasses[%5d] = " PTR_FORMAT " %-5s %s%s%s%s%s%s%s", i,
                             p2i(to_requested(k)), type, k->external_name(),
-<<<<<<< HEAD
-                            kind, hidden, unlinked, generated, aotloaded_msg, inited_msg);
-    }
-  }
-
-#define STATS_FORMAT    "= %5d, aot-loaded = %5d, inited = %5d"
+                            kind, hidden, unlinked, generated, aotlinked_msg, inited_msg);
+    }
+  }
+
+#define STATS_FORMAT    "= %5d, aot-linked = %5d, inited = %5d"
 #define STATS_PARAMS(x) num_ ## x, num_ ## x ## _a, num_ ## x ## _i
-=======
-                            hidden, unlinked, generated, aotlinked_msg);
-    }
-  }
-
-#define STATS_FORMAT    "= %5d, aot-linked = %5d"
-#define STATS_PARAMS(x) num_ ## x, num_ ## x ## _a
->>>>>>> a5e7eb51
 
   log_info(cds)("Number of classes %d", num_instance_klasses + num_obj_array_klasses + num_type_array_klasses);
   log_info(cds)("    instance classes   " STATS_FORMAT, STATS_PARAMS(instance_klasses));
