--- conflicted
+++ resolved
@@ -227,13 +227,8 @@
                                         // some expensive operations.
   bool   _has_aot_linked_classes;       // Was the CDS archive created with -XX:+AOTClassLinking
   bool   _has_full_module_graph;        // Does this CDS archive contain the full archived module graph?
-<<<<<<< HEAD
   bool   _has_archived_invokedynamic;   // Does the archive have aot-linked invokedynamic CP entries?
-  size_t _heap_roots_offset;            // Offset of the HeapShared::roots() object, from the bottom
-                                        // of the archived heap objects, in bytes.
-=======
   HeapRootSegments _heap_root_segments; // Heap root segments info
->>>>>>> b383d24b
   size_t _heap_oopmap_start_pos;        // The first bit in the oopmap corresponds to this position in the heap.
   size_t _heap_ptrmap_start_pos;        // The first bit in the ptrmap corresponds to this position in the heap.
   size_t _rw_ptrmap_start_pos;          // The first bit in the ptrmap corresponds to this position in the rw region
