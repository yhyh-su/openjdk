/*
 * Copyright (c) 2021, 2024, Oracle and/or its affiliates. All rights reserved.
 * DO NOT ALTER OR REMOVE COPYRIGHT NOTICES OR THIS FILE HEADER.
 *
 * This code is free software; you can redistribute it and/or modify it
 * under the terms of the GNU General Public License version 2 only, as
 * published by the Free Software Foundation.
 *
 * This code is distributed in the hope that it will be useful, but WITHOUT
 * ANY WARRANTY; without even the implied warranty of MERCHANTABILITY or
 * FITNESS FOR A PARTICULAR PURPOSE.  See the GNU General Public License
 * version 2 for more details (a copy is included in the LICENSE file that
 * accompanied this code).
 *
 * You should have received a copy of the GNU General Public License version
 * 2 along with this work; if not, write to the Free Software Foundation,
 * Inc., 51 Franklin St, Fifth Floor, Boston, MA 02110-1301 USA.
 *
 * Please contact Oracle, 500 Oracle Parkway, Redwood Shores, CA 94065 USA
 * or visit www.oracle.com if you need additional information or have any
 * questions.
 *
 */

#ifndef SHARE_OOPS_STACKCHUNKOOP_INLINE_HPP
#define SHARE_OOPS_STACKCHUNKOOP_INLINE_HPP

#include "oops/stackChunkOop.hpp"

#include "gc/shared/collectedHeap.hpp"
#include "gc/shared/barrierSet.hpp"
#include "gc/shared/barrierSetStackChunk.hpp"
#include "gc/shared/gc_globals.hpp"
#include "memory/memRegion.hpp"
#include "memory/universe.hpp"
#include "oops/access.inline.hpp"
#include "oops/instanceStackChunkKlass.inline.hpp"
#include "runtime/continuationJavaClasses.inline.hpp"
#include "runtime/frame.hpp"
#include "runtime/globals.hpp"
#include "runtime/handles.inline.hpp"
#include "runtime/objectMonitor.hpp"
#include "runtime/registerMap.hpp"
#include "runtime/smallRegisterMap.inline.hpp"
#include "utilities/macros.hpp"
#include CPU_HEADER_INLINE(stackChunkOop)

DEF_HANDLE_CONSTR(stackChunk, is_stackChunk_noinline)

inline stackChunkOop stackChunkOopDesc::cast(oop obj) {
  assert(obj == nullptr || obj->is_stackChunk(), "Wrong type");
  return stackChunkOop(obj);
}

inline stackChunkOop stackChunkOopDesc::parent() const         { return stackChunkOopDesc::cast(jdk_internal_vm_StackChunk::parent(as_oop())); }
inline void stackChunkOopDesc::set_parent(stackChunkOop value) { jdk_internal_vm_StackChunk::set_parent(this, value); }
template<typename P>
inline void stackChunkOopDesc::set_parent_raw(oop value)       { jdk_internal_vm_StackChunk::set_parent_raw<P>(this, value); }
template<DecoratorSet decorators>
inline void stackChunkOopDesc::set_parent_access(oop value)    { jdk_internal_vm_StackChunk::set_parent_access<decorators>(this, value); }

inline int stackChunkOopDesc::stack_size() const        { return jdk_internal_vm_StackChunk::size(as_oop()); }

inline int stackChunkOopDesc::bottom() const            { return jdk_internal_vm_StackChunk::bottom(as_oop()); }
inline void stackChunkOopDesc::set_bottom(int value)    { jdk_internal_vm_StackChunk::set_bottom(this, value); }

inline int stackChunkOopDesc::sp() const                { return jdk_internal_vm_StackChunk::sp(as_oop()); }
inline void stackChunkOopDesc::set_sp(int value)        { jdk_internal_vm_StackChunk::set_sp(this, value); }

inline address stackChunkOopDesc::pc() const            { return jdk_internal_vm_StackChunk::pc(as_oop()); }
inline void stackChunkOopDesc::set_pc(address value)    { jdk_internal_vm_StackChunk::set_pc(this, value); }

inline uint8_t stackChunkOopDesc::flags() const         { return jdk_internal_vm_StackChunk::flags(as_oop()); }
inline void stackChunkOopDesc::set_flags(uint8_t value) { jdk_internal_vm_StackChunk::set_flags(this, value); }

inline uint8_t stackChunkOopDesc::flags_acquire() const { return jdk_internal_vm_StackChunk::flags_acquire(as_oop()); }

inline void stackChunkOopDesc::release_set_flags(uint8_t value) {
  jdk_internal_vm_StackChunk::release_set_flags(this, value);
}

inline bool stackChunkOopDesc::try_set_flags(uint8_t prev_flags, uint8_t new_flags) {
  return jdk_internal_vm_StackChunk::try_set_flags(this, prev_flags, new_flags);
}

inline int stackChunkOopDesc::max_thawing_size() const          { return jdk_internal_vm_StackChunk::maxThawingSize(as_oop()); }
inline void stackChunkOopDesc::set_max_thawing_size(int value)  {
  assert(value >= 0, "size must be >= 0");
  jdk_internal_vm_StackChunk::set_maxThawingSize(this, (jint)value);
}

<<<<<<< HEAD
inline uint8_t stackChunkOopDesc::lockstack_size() const         { return jdk_internal_vm_StackChunk::lockStackSize(as_oop()); }
inline void stackChunkOopDesc::set_lockstack_size(uint8_t value) { jdk_internal_vm_StackChunk::set_lockStackSize(this, value); }

inline ObjectWaiter* stackChunkOopDesc::object_waiter() const       { return (ObjectWaiter*)jdk_internal_vm_StackChunk::objectWaiter(as_oop()); }
inline void stackChunkOopDesc::set_object_waiter(ObjectWaiter* obj) { jdk_internal_vm_StackChunk::set_objectWaiter(this, (address)obj); }

inline oop stackChunkOopDesc::cont() const                {
  if (UseZGC && !ZGenerational) {
    assert(!UseCompressedOops, "Non-generational ZGC does not support compressed oops");
    // The state of the cont oop is used by XCollectedHeap::requires_barriers,
    // to determine the age of the stackChunkOopDesc. For that to work, it is
    // only the GC that is allowed to perform a load barrier on the oop.
    // This function is used by non-GC code and therfore create a stack-local
    // copy on the oop and perform the load barrier on that copy instead.
    oop obj = jdk_internal_vm_StackChunk::cont_raw<oop>(as_oop());
    obj = (oop)NativeAccess<>::oop_load(&obj);
    return obj;
  }
  return jdk_internal_vm_StackChunk::cont(as_oop());
}
=======
inline oop stackChunkOopDesc::cont() const                { return jdk_internal_vm_StackChunk::cont(as_oop()); }
>>>>>>> 751a914b
inline void stackChunkOopDesc::set_cont(oop value)        { jdk_internal_vm_StackChunk::set_cont(this, value); }
template<typename P>
inline void stackChunkOopDesc::set_cont_raw(oop value)    { jdk_internal_vm_StackChunk::set_cont_raw<P>(this, value); }
template<DecoratorSet decorators>
inline void stackChunkOopDesc::set_cont_access(oop value) { jdk_internal_vm_StackChunk::set_cont_access<decorators>(this, value); }

inline int stackChunkOopDesc::argsize() const {
  assert(!is_empty(), "should not ask for argsize in empty chunk");
  return stack_size() - bottom() - frame::metadata_words_at_top;
}

inline HeapWord* stackChunkOopDesc::start_of_stack() const {
   return (HeapWord*)(cast_from_oop<intptr_t>(as_oop()) + InstanceStackChunkKlass::offset_of_stack());
}

inline intptr_t* stackChunkOopDesc::start_address() const { return (intptr_t*)start_of_stack(); }
inline intptr_t* stackChunkOopDesc::end_address() const { return start_address() + stack_size(); }
inline intptr_t* stackChunkOopDesc::bottom_address() const { return start_address() + bottom(); }
inline intptr_t* stackChunkOopDesc::sp_address()  const { return start_address() + sp(); }

inline int stackChunkOopDesc::to_offset(intptr_t* p) const {
  assert(is_in_chunk(p)
    || (p >= start_address() && (p - start_address()) <= stack_size() + frame::metadata_words),
    "p: " PTR_FORMAT " start: " PTR_FORMAT " end: " PTR_FORMAT, p2i(p), p2i(start_address()), p2i(bottom_address()));
  return (int)(p - start_address());
}

inline intptr_t* stackChunkOopDesc::from_offset(int offset) const {
  assert(offset <= stack_size(), "");
  return start_address() + offset;
}

inline bool stackChunkOopDesc::is_empty() const {
  assert(sp() <= bottom(), "");
  return sp() == bottom();
}

inline bool stackChunkOopDesc::is_in_chunk(void* p) const {
  HeapWord* start = (HeapWord*)start_address();
  HeapWord* end = start + stack_size();
  return (HeapWord*)p >= start && (HeapWord*)p < end;
}

bool stackChunkOopDesc::is_usable_in_chunk(void* p) const {
  HeapWord* start = (HeapWord*)start_address() + sp() - frame::metadata_words_at_bottom;
  HeapWord* end = start + stack_size();
  return (HeapWord*)p >= start && (HeapWord*)p < end;
}

inline bool stackChunkOopDesc::is_flag(uint8_t flag) const {
  return (flags() & flag) != 0;
}
inline bool stackChunkOopDesc::is_flag_acquire(uint8_t flag) const {
  return (flags_acquire() & flag) != 0;
}
inline void stackChunkOopDesc::set_flag(uint8_t flag, bool value) {
  uint32_t flags = this->flags();
  set_flags((uint8_t)(value ? flags |= flag : flags &= ~flag));
}
inline void stackChunkOopDesc::clear_flags() {
  set_flags(0);
}

inline bool stackChunkOopDesc::has_mixed_frames() const { return is_flag(FLAG_HAS_INTERPRETED_FRAMES); }
inline void stackChunkOopDesc::set_has_mixed_frames(bool value) {
  assert((flags() & ~(FLAG_HAS_INTERPRETED_FRAMES | FLAG_PREEMPTED)) == 0, "other flags should not be set");
  set_flag(FLAG_HAS_INTERPRETED_FRAMES, value);
}

inline bool stackChunkOopDesc::preempted() const { return is_flag(FLAG_PREEMPTED); }
inline void stackChunkOopDesc::set_preempted(bool value) {
  assert(preempted() != value, "");
  set_flag(FLAG_PREEMPTED, value);
}

inline ObjectMonitor* stackChunkOopDesc::current_pending_monitor() const {
  ObjectWaiter* waiter = object_waiter();
  if (waiter != nullptr && (waiter->is_monitorenter() || (waiter->is_wait() && (waiter->at_reenter() || waiter->notified())))) {
    return waiter->monitor();
  }
  return nullptr;
}

inline ObjectMonitor* stackChunkOopDesc::current_waiting_monitor() const {
  ObjectWaiter* waiter = object_waiter();
  return waiter != nullptr && waiter->is_wait() ? waiter->monitor() : nullptr;
}

inline bool stackChunkOopDesc::has_lockstack() const         { return is_flag(FLAG_HAS_LOCKSTACK); }
inline void stackChunkOopDesc::set_has_lockstack(bool value) { set_flag(FLAG_HAS_LOCKSTACK, value); }

inline bool stackChunkOopDesc::is_gc_mode() const                  { return is_flag(FLAG_GC_MODE); }
inline bool stackChunkOopDesc::is_gc_mode_acquire() const          { return is_flag_acquire(FLAG_GC_MODE); }
inline void stackChunkOopDesc::set_gc_mode(bool value)             { set_flag(FLAG_GC_MODE, value); }

inline bool stackChunkOopDesc::has_bitmap() const                  { return is_flag(FLAG_HAS_BITMAP); }
inline void stackChunkOopDesc::set_has_bitmap(bool value)          { set_flag(FLAG_HAS_BITMAP, value); }

inline bool stackChunkOopDesc::has_thaw_slowpath_condition() const { return flags() != 0; }

inline bool stackChunkOopDesc::requires_barriers() {
  return Universe::heap()->requires_barriers(this);
}

template <stackChunkOopDesc::BarrierType barrier, ChunkFrames frame_kind, typename RegisterMapT>
void stackChunkOopDesc::do_barriers(const StackChunkFrameStream<frame_kind>& f, const RegisterMapT* map) {
  if (frame_kind == ChunkFrames::Mixed) {
    // we could freeze deopted frames in slow mode.
    f.handle_deopted();
  }
  do_barriers0<barrier>(f, map);
}

template <typename OopT, class StackChunkLockStackClosureType>
inline void stackChunkOopDesc::iterate_lockstack(StackChunkLockStackClosureType* closure) {
  assert(LockingMode == LM_LIGHTWEIGHT, "");
  int cnt = lockstack_size();
  intptr_t* lockstart_addr = start_address();
  for (int i = 0; i < cnt; i++) {
    closure->do_oop((OopT*)&lockstart_addr[i]);
  }
}

template <class StackChunkFrameClosureType>
inline void stackChunkOopDesc::iterate_stack(StackChunkFrameClosureType* closure) {
  has_mixed_frames() ? iterate_stack<ChunkFrames::Mixed>(closure)
                     : iterate_stack<ChunkFrames::CompiledOnly>(closure);
}

template <ChunkFrames frame_kind, class StackChunkFrameClosureType>
inline void stackChunkOopDesc::iterate_stack(StackChunkFrameClosureType* closure) {
  const SmallRegisterMap* map = SmallRegisterMap::instance();
  assert(!map->in_cont(), "");

  StackChunkFrameStream<frame_kind> f(this);
  bool should_continue = true;

  if (f.is_stub()) {
    RegisterMap full_map(nullptr,
                         RegisterMap::UpdateMap::include,
                         RegisterMap::ProcessFrames::skip,
                         RegisterMap::WalkContinuation::include);
    full_map.set_include_argument_oops(false);
    closure->do_frame(f, map);

    f.next(&full_map);
    assert(!f.is_done(), "");
    assert(f.is_compiled(), "");

    should_continue = closure->do_frame(f, &full_map);
    f.next(map);
  }
  assert(!f.is_stub(), "");

  for(; should_continue && !f.is_done(); f.next(map)) {
    if (frame_kind == ChunkFrames::Mixed) {
      // in slow mode we might freeze deoptimized frames
      f.handle_deopted();
    }
    should_continue = closure->do_frame(f, map);
  }
}

inline frame stackChunkOopDesc::relativize(frame fr)   const { relativize_frame(fr);   return fr; }
inline frame stackChunkOopDesc::derelativize(frame fr) const { derelativize_frame(fr); return fr; }

inline void* stackChunkOopDesc::gc_data() const {
  int stack_sz = stack_size();
  assert(stack_sz != 0, "stack should not be empty");

  // The gc data is located after the stack.
  return start_of_stack() + stack_sz;
}

inline BitMapView stackChunkOopDesc::bitmap() const {
  HeapWord* bitmap_addr = static_cast<HeapWord*>(gc_data());
  int stack_sz = stack_size();
  size_t bitmap_size_in_bits = InstanceStackChunkKlass::bitmap_size_in_bits(stack_sz);

  BitMapView bitmap((BitMap::bm_word_t*)bitmap_addr, bitmap_size_in_bits);

  DEBUG_ONLY(bitmap.verify_range(bit_index_for(start_address()), bit_index_for(end_address()));)

  return bitmap;
}

inline BitMap::idx_t stackChunkOopDesc::bit_index_for(address p) const {
  return UseCompressedOops ? bit_index_for((narrowOop*)p) : bit_index_for((oop*)p);
}

template <typename OopT>
inline BitMap::idx_t stackChunkOopDesc::bit_index_for(OopT* p) const {
  assert(is_aligned(p, alignof(OopT)), "should be aligned: " PTR_FORMAT, p2i(p));
  assert(p >= (OopT*)start_address(), "Address not in chunk");
  return p - (OopT*)start_address();
}

inline intptr_t* stackChunkOopDesc::address_for_bit(BitMap::idx_t index) const {
  return UseCompressedOops ? (intptr_t*)address_for_bit<narrowOop>(index) : (intptr_t*)address_for_bit<oop>(index);
}

template <typename OopT>
inline OopT* stackChunkOopDesc::address_for_bit(BitMap::idx_t index) const {
  return (OopT*)start_address() + index;
}

inline MemRegion stackChunkOopDesc::range() {
  return MemRegion((HeapWord*)this, size());
}

inline int stackChunkOopDesc::relativize_usp_offset(const frame& fr, const int usp_offset_in_bytes) const {
  assert(fr.is_compiled_frame() || fr.cb()->is_runtime_stub(), "");
  assert(is_in_chunk(fr.unextended_sp()), "");

  intptr_t* base = fr.real_fp(); // equal to the caller's sp
  intptr_t* loc = (intptr_t*)((address)fr.unextended_sp() + usp_offset_in_bytes);
  assert(base > loc, "");
  return (int)(base - loc);
}

inline address stackChunkOopDesc::usp_offset_to_location(const frame& fr, const int usp_offset_in_bytes) const {
  assert(fr.is_compiled_frame(), "");
  return (address)derelativize_address(fr.offset_unextended_sp()) + usp_offset_in_bytes;
}

inline address stackChunkOopDesc::reg_to_location(const frame& fr, const RegisterMap* map, VMReg reg) const {
  assert(fr.is_compiled_frame(), "");
  assert(map != nullptr, "");
  assert(map->stack_chunk() == as_oop(), "");

  // the offsets are saved in the map after going through relativize_usp_offset, so they are sp - loc, in words
  intptr_t offset = (intptr_t)map->location(reg, nullptr); // see usp_offset_to_index for the chunk case
  intptr_t* base = derelativize_address(fr.offset_sp());
  return (address)(base - offset);
}

inline Method* stackChunkOopDesc::interpreter_frame_method(const frame& fr) {
  return derelativize(fr).interpreter_frame_method();
}

inline address stackChunkOopDesc::interpreter_frame_bcp(const frame& fr) {
  return derelativize(fr).interpreter_frame_bcp();
}

inline intptr_t* stackChunkOopDesc::interpreter_frame_expression_stack_at(const frame& fr, int index) const {
  frame heap_frame = derelativize(fr);
  assert(heap_frame.is_heap_frame(), "must be");
  return heap_frame.interpreter_frame_expression_stack_at(index);
}

inline intptr_t* stackChunkOopDesc::interpreter_frame_local_at(const frame& fr, int index) const {
  frame heap_frame = derelativize(fr);
  assert(heap_frame.is_heap_frame(), "must be");
  return heap_frame.interpreter_frame_local_at(index);
}

inline void stackChunkOopDesc::copy_from_stack_to_chunk(intptr_t* from, intptr_t* to, int size) {
  log_develop_trace(continuations)("Copying from v: " PTR_FORMAT " - " PTR_FORMAT " (%d words, %d bytes)",
    p2i(from), p2i(from + size), size, size << LogBytesPerWord);
  log_develop_trace(continuations)("Copying to h: " PTR_FORMAT "(" INTPTR_FORMAT "," INTPTR_FORMAT ") - " PTR_FORMAT "(" INTPTR_FORMAT "," INTPTR_FORMAT ") (%d words, %d bytes)",
    p2i(to), to - start_address(), relative_base() - to, p2i(to + size), to + size - start_address(),
    relative_base() - (to + size), size, size << LogBytesPerWord);

  assert(to >= start_address(), "Chunk underflow");
  assert(to + size <= end_address(), "Chunk overflow");

#if !(defined(AMD64) || defined(AARCH64) || defined(RISCV64) || defined(PPC64)) || defined(ZERO)
  // Suppress compilation warning-as-error on unimplemented architectures
  // that stub out arch-specific methods. Some compilers are smart enough
  // to figure out the argument is always null and then warn about it.
  if (to != nullptr)
#endif
  memcpy(to, from, size << LogBytesPerWord);
}

inline void stackChunkOopDesc::copy_from_chunk_to_stack(intptr_t* from, intptr_t* to, int size) {
  log_develop_trace(continuations)("Copying from h: " PTR_FORMAT "(" INTPTR_FORMAT "," INTPTR_FORMAT ") - " PTR_FORMAT "(" INTPTR_FORMAT "," INTPTR_FORMAT ") (%d words, %d bytes)",
    p2i(from), from - start_address(), relative_base() - from, p2i(from + size), from + size - start_address(),
    relative_base() - (from + size), size, size << LogBytesPerWord);
  log_develop_trace(continuations)("Copying to v: " PTR_FORMAT " - " PTR_FORMAT " (%d words, %d bytes)", p2i(to),
    p2i(to + size), size, size << LogBytesPerWord);

  assert(from >= start_address(), "");
  assert(from + size <= end_address(), "");

#if !(defined(AMD64) || defined(AARCH64) || defined(RISCV64) || defined(PPC64)) || defined(ZERO)
  // Suppress compilation warning-as-error on unimplemented architectures
  // that stub out arch-specific methods. Some compilers are smart enough
  // to figure out the argument is always null and then warn about it.
  if (to != nullptr)
#endif
  memcpy(to, from, size << LogBytesPerWord);
}

template <typename OopT>
inline oop stackChunkOopDesc::load_oop(OopT* addr) {
  return BarrierSet::barrier_set()->barrier_set_stack_chunk()->load_oop(this, addr);
}

inline intptr_t* stackChunkOopDesc::relative_base() const {
  // we relativize with respect to end rather than start because GC might compact the chunk
  return end_address() + frame::metadata_words;
}

inline intptr_t* stackChunkOopDesc::derelativize_address(int offset) const {
  intptr_t* base = relative_base();
  intptr_t* p = base - offset;
  assert(start_address() <= p && p <= base, "start_address: " PTR_FORMAT " p: " PTR_FORMAT " base: " PTR_FORMAT,
         p2i(start_address()), p2i(p), p2i(base));
  return p;
}

inline int stackChunkOopDesc::relativize_address(intptr_t* p) const {
  intptr_t* base = relative_base();
  intptr_t offset = base - p;
  assert(start_address() <= p && p <= base, "start_address: " PTR_FORMAT " p: " PTR_FORMAT " base: " PTR_FORMAT,
         p2i(start_address()), p2i(p), p2i(base));
  assert(0 <= offset && offset <= std::numeric_limits<int>::max(), "offset: " PTR_FORMAT, offset);
  return (int)offset;
}

inline void stackChunkOopDesc::relativize_frame(frame& fr) const {
  fr.set_offset_sp(relativize_address(fr.sp()));
  fr.set_offset_unextended_sp(relativize_address(fr.unextended_sp()));
  relativize_frame_pd(fr);
}

inline void stackChunkOopDesc::derelativize_frame(frame& fr) const {
  fr.set_sp(derelativize_address(fr.offset_sp()));
  fr.set_unextended_sp(derelativize_address(fr.offset_unextended_sp()));
  derelativize_frame_pd(fr);
  fr.set_frame_index(-1); // for the sake of assertions in frame
}

#endif // SHARE_OOPS_STACKCHUNKOOP_INLINE_HPP<|MERGE_RESOLUTION|>--- conflicted
+++ resolved
@@ -89,30 +89,13 @@
   jdk_internal_vm_StackChunk::set_maxThawingSize(this, (jint)value);
 }
 
-<<<<<<< HEAD
 inline uint8_t stackChunkOopDesc::lockstack_size() const         { return jdk_internal_vm_StackChunk::lockStackSize(as_oop()); }
 inline void stackChunkOopDesc::set_lockstack_size(uint8_t value) { jdk_internal_vm_StackChunk::set_lockStackSize(this, value); }
 
 inline ObjectWaiter* stackChunkOopDesc::object_waiter() const       { return (ObjectWaiter*)jdk_internal_vm_StackChunk::objectWaiter(as_oop()); }
 inline void stackChunkOopDesc::set_object_waiter(ObjectWaiter* obj) { jdk_internal_vm_StackChunk::set_objectWaiter(this, (address)obj); }
 
-inline oop stackChunkOopDesc::cont() const                {
-  if (UseZGC && !ZGenerational) {
-    assert(!UseCompressedOops, "Non-generational ZGC does not support compressed oops");
-    // The state of the cont oop is used by XCollectedHeap::requires_barriers,
-    // to determine the age of the stackChunkOopDesc. For that to work, it is
-    // only the GC that is allowed to perform a load barrier on the oop.
-    // This function is used by non-GC code and therfore create a stack-local
-    // copy on the oop and perform the load barrier on that copy instead.
-    oop obj = jdk_internal_vm_StackChunk::cont_raw<oop>(as_oop());
-    obj = (oop)NativeAccess<>::oop_load(&obj);
-    return obj;
-  }
-  return jdk_internal_vm_StackChunk::cont(as_oop());
-}
-=======
 inline oop stackChunkOopDesc::cont() const                { return jdk_internal_vm_StackChunk::cont(as_oop()); }
->>>>>>> 751a914b
 inline void stackChunkOopDesc::set_cont(oop value)        { jdk_internal_vm_StackChunk::set_cont(this, value); }
 template<typename P>
 inline void stackChunkOopDesc::set_cont_raw(oop value)    { jdk_internal_vm_StackChunk::set_cont_raw<P>(this, value); }
