--- conflicted
+++ resolved
@@ -409,8 +409,8 @@
         return new ServiceIterator(ids);
     }
 
-    public List<Service> getCipherServices(List<ServiceId> ids) {
-        return new CipherServiceList(ids);
+    public Iterator<Service> getCipherServices(List<ServiceId> ids) {
+        return new CipherServiceIterator(ids);
     }
 
     /**
@@ -418,12 +418,8 @@
      * order to delay Provider initialization and lookup.
      * Not thread safe.
      */
-<<<<<<< HEAD
-    private sealed class ServiceList extends AbstractList<Service>
-            permits CipherServiceList {
-=======
-    private final class ServiceIterator implements Iterator<Service> {
->>>>>>> 71583222
+    private sealed class ServiceIterator implements Iterator<Service>
+            permits CipherServiceIterator {
 
         // type and algorithm for simple lookup
         // avoid allocating/traversing the ServiceId list for these lookups
@@ -531,7 +527,6 @@
             }
         }
 
-<<<<<<< HEAD
         Service tryGetService(Provider p, String type, String algorithm) {
             Service s = p.getService(type, algorithm);
             if (s == null || !ProvidersFilter.isAllowed(s)) {
@@ -540,8 +535,6 @@
             return s;
         }
 
-        public Service get(int index) {
-=======
         int index;
 
         @Override
@@ -551,7 +544,6 @@
 
         @Override
         public Service next() {
->>>>>>> 71583222
             Service s = tryGet(index);
             if (s == null) {
                 throw new NoSuchElementException();
@@ -566,10 +558,10 @@
         }
     }
 
-    private final class CipherServiceList extends ServiceList {
+    private final class CipherServiceIterator extends ServiceIterator {
         private final String canonicalTransform;
 
-        CipherServiceList(List<ServiceId> ids) {
+        CipherServiceIterator(List<ServiceId> ids) {
             super(ids);
             canonicalTransform = ids.getFirst().algorithm;
         }
