--- conflicted
+++ resolved
@@ -540,14 +540,9 @@
         for (Transform transform : transforms) {
             cipherServices.add(new ServiceId("Cipher", transform.transform));
         }
-<<<<<<< HEAD
-        List<Service> services =
-                GetInstance.getCipherServices(cipherServices);
-=======
->>>>>>> 71583222
         // make sure there is at least one service from a signed provider
         // and that it can use the specified mode and padding
-        Iterator<Service> t = GetInstance.getServices(cipherServices);
+        Iterator<Service> t = GetInstance.getCipherServices(cipherServices);
         Exception failure = null;
         while (t.hasNext()) {
             Service s = t.next();
