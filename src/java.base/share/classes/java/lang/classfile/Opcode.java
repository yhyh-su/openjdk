/*
 * Copyright (c) 2022, 2024, Oracle and/or its affiliates. All rights reserved.
 * DO NOT ALTER OR REMOVE COPYRIGHT NOTICES OR THIS FILE HEADER.
 *
 * This code is free software; you can redistribute it and/or modify it
 * under the terms of the GNU General Public License version 2 only, as
 * published by the Free Software Foundation.  Oracle designates this
 * particular file as subject to the "Classpath" exception as provided
 * by Oracle in the LICENSE file that accompanied this code.
 *
 * This code is distributed in the hope that it will be useful, but WITHOUT
 * ANY WARRANTY; without even the implied warranty of MERCHANTABILITY or
 * FITNESS FOR A PARTICULAR PURPOSE.  See the GNU General Public License
 * version 2 for more details (a copy is included in the LICENSE file that
 * accompanied this code).
 *
 * You should have received a copy of the GNU General Public License version
 * 2 along with this work; if not, write to the Free Software Foundation,
 * Inc., 51 Franklin St, Fifth Floor, Boston, MA 02110-1301 USA.
 *
 * Please contact Oracle, 500 Oracle Parkway, Redwood Shores, CA 94065 USA
 * or visit www.oracle.com if you need additional information or have any
 * questions.
 */
package java.lang.classfile;

<<<<<<< HEAD
import java.lang.constant.ConstantDesc;
import java.lang.constant.ConstantDescs;
=======
import jdk.internal.javac.PreviewFeature;
>>>>>>> a35fd386

/**
 * Describes the opcodes of the JVM instruction set, as described in JVMS {@jvms 6.5}.
 * As well as a number of pseudo-instructions that may be encountered when
 * traversing the instructions of a method.
 *
 * @see Instruction
 * @see PseudoInstruction
 *
 * @since 24
 */
public enum Opcode {

    /** Do nothing */
    NOP(ClassFile.NOP, 1, Kind.NOP),

    /** Push null */
    ACONST_NULL(ClassFile.ACONST_NULL, 1, Kind.CONSTANT),

    /** Push int constant -1 */
    ICONST_M1(ClassFile.ICONST_M1, 1, Kind.CONSTANT),

    /** Push int constant 0 */
    ICONST_0(ClassFile.ICONST_0, 1, Kind.CONSTANT),

    /** Push int constant 1 */
    ICONST_1(ClassFile.ICONST_1, 1, Kind.CONSTANT),

    /** Push int constant 2 */
    ICONST_2(ClassFile.ICONST_2, 1, Kind.CONSTANT),

    /** Push int constant 3 */
    ICONST_3(ClassFile.ICONST_3, 1, Kind.CONSTANT),

    /** Push int constant 4 */
    ICONST_4(ClassFile.ICONST_4, 1, Kind.CONSTANT),

    /** Push int constant 5 */
    ICONST_5(ClassFile.ICONST_5, 1, Kind.CONSTANT),

    /** Push long constant 0 */
    LCONST_0(ClassFile.LCONST_0, 1, Kind.CONSTANT),

    /** Push long constant  1 */
    LCONST_1(ClassFile.LCONST_1, 1, Kind.CONSTANT),

    /** Push float constant 0 */
    FCONST_0(ClassFile.FCONST_0, 1, Kind.CONSTANT),

    /** Push float constant 1 */
    FCONST_1(ClassFile.FCONST_1, 1, Kind.CONSTANT),

    /** Push float constant 2 */
    FCONST_2(ClassFile.FCONST_2, 1, Kind.CONSTANT),

    /** Push double constant 0 */
    DCONST_0(ClassFile.DCONST_0, 1, Kind.CONSTANT),

    /** Push double constant 1 */
    DCONST_1(ClassFile.DCONST_1, 1, Kind.CONSTANT),

    /** Push byte */
    BIPUSH(ClassFile.BIPUSH, 2, Kind.CONSTANT),

    /** Push short */
    SIPUSH(ClassFile.SIPUSH, 3, Kind.CONSTANT),

    /** Push item from run-time constant pool */
    LDC(ClassFile.LDC, 2, Kind.CONSTANT),

    /** Push item from run-time constant pool (wide index) */
    LDC_W(ClassFile.LDC_W, 3, Kind.CONSTANT),

    /** Push long or double from run-time constant pool (wide index) */
    LDC2_W(ClassFile.LDC2_W, 3, Kind.CONSTANT),

    /** Load int from local variable */
    ILOAD(ClassFile.ILOAD, 2, Kind.LOAD),

    /** Load long from local variable */
    LLOAD(ClassFile.LLOAD, 2, Kind.LOAD),

    /** Load float from local variable */
    FLOAD(ClassFile.FLOAD, 2, Kind.LOAD),

    /** Load double from local variable */
    DLOAD(ClassFile.DLOAD, 2, Kind.LOAD),

    /** Load reference from local variable */
    ALOAD(ClassFile.ALOAD, 2, Kind.LOAD),

    /** Load int from local variable 0 */
    ILOAD_0(ClassFile.ILOAD_0, 1, Kind.LOAD),

    /** Load int from local variable 1 */
    ILOAD_1(ClassFile.ILOAD_1, 1, Kind.LOAD),

    /** Load int from local variable 2 */
    ILOAD_2(ClassFile.ILOAD_2, 1, Kind.LOAD),

    /** Load int from local variable3  */
    ILOAD_3(ClassFile.ILOAD_3, 1, Kind.LOAD),

    /** Load long from local variable 0 */
    LLOAD_0(ClassFile.LLOAD_0, 1, Kind.LOAD),

    /** Load long from local variable 1 */
    LLOAD_1(ClassFile.LLOAD_1, 1, Kind.LOAD),

    /** Load long from local variable 2 */
    LLOAD_2(ClassFile.LLOAD_2, 1, Kind.LOAD),

    /** Load long from local variable 3 */
    LLOAD_3(ClassFile.LLOAD_3, 1, Kind.LOAD),

    /** Load float from local variable 0 */
    FLOAD_0(ClassFile.FLOAD_0, 1, Kind.LOAD),

    /** Load float from local variable 1 */
    FLOAD_1(ClassFile.FLOAD_1, 1, Kind.LOAD),

    /** Load float from local variable 2 */
    FLOAD_2(ClassFile.FLOAD_2, 1, Kind.LOAD),

    /** Load float from local variable 3 */
    FLOAD_3(ClassFile.FLOAD_3, 1, Kind.LOAD),

    /** Load double from local variable 0 */
    DLOAD_0(ClassFile.DLOAD_0, 1, Kind.LOAD),

    /** Load double from local variable 1 */
    DLOAD_1(ClassFile.DLOAD_1, 1, Kind.LOAD),

    /** Load double from local variable 2 */
    DLOAD_2(ClassFile.DLOAD_2, 1, Kind.LOAD),

    /** Load double from local variable 3 */
    DLOAD_3(ClassFile.DLOAD_3, 1, Kind.LOAD),

    /**  Load reference from local variable 0 */
    ALOAD_0(ClassFile.ALOAD_0, 1, Kind.LOAD),

    /** Load reference from local variable 1 */
    ALOAD_1(ClassFile.ALOAD_1, 1, Kind.LOAD),

    /** Load reference from local variable 2 */
    ALOAD_2(ClassFile.ALOAD_2, 1, Kind.LOAD),

    /** Load reference from local variable 3 */
    ALOAD_3(ClassFile.ALOAD_3, 1, Kind.LOAD),

    /** Load int from array */
    IALOAD(ClassFile.IALOAD, 1, Kind.ARRAY_LOAD),

    /** Load long from array */
    LALOAD(ClassFile.LALOAD, 1, Kind.ARRAY_LOAD),

    /** Load float from array */
    FALOAD(ClassFile.FALOAD, 1, Kind.ARRAY_LOAD),

    /** Load double from array */
    DALOAD(ClassFile.DALOAD, 1, Kind.ARRAY_LOAD),

    /** Load reference from array */
    AALOAD(ClassFile.AALOAD, 1, Kind.ARRAY_LOAD),

    /** Load byte from array */
    BALOAD(ClassFile.BALOAD, 1, Kind.ARRAY_LOAD),

    /** Load char from array */
    CALOAD(ClassFile.CALOAD, 1, Kind.ARRAY_LOAD),

    /** Load short from array */
    SALOAD(ClassFile.SALOAD, 1, Kind.ARRAY_LOAD),

    /** Store int into local variable */
    ISTORE(ClassFile.ISTORE, 2, Kind.STORE),

    /** Store long into local variable */
    LSTORE(ClassFile.LSTORE, 2, Kind.STORE),

    /** Store float into local variable */
    FSTORE(ClassFile.FSTORE, 2, Kind.STORE),

    /** Store double into local variable */
    DSTORE(ClassFile.DSTORE, 2, Kind.STORE),

    /** Store reference into local variable */
    ASTORE(ClassFile.ASTORE, 2, Kind.STORE),

    /** Store int into local variable 0 */
    ISTORE_0(ClassFile.ISTORE_0, 1, Kind.STORE),

    /** Store int into local variable 1 */
    ISTORE_1(ClassFile.ISTORE_1, 1, Kind.STORE),

    /** Store int into local variable 2 */
    ISTORE_2(ClassFile.ISTORE_2, 1, Kind.STORE),

    /** Store int into local variable 3 */
    ISTORE_3(ClassFile.ISTORE_3, 1, Kind.STORE),

    /** Store long into local variable 0 */
    LSTORE_0(ClassFile.LSTORE_0, 1, Kind.STORE),

    /** Store long into local variable 1 */
    LSTORE_1(ClassFile.LSTORE_1, 1, Kind.STORE),

    /** Store long into local variable 2 */
    LSTORE_2(ClassFile.LSTORE_2, 1, Kind.STORE),

    /** Store long into local variable 3 */
    LSTORE_3(ClassFile.LSTORE_3, 1, Kind.STORE),

    /** Store float into local variable 0 */
    FSTORE_0(ClassFile.FSTORE_0, 1, Kind.STORE),

    /** Store float into local variable 1 */
    FSTORE_1(ClassFile.FSTORE_1, 1, Kind.STORE),

    /** Store float into local variable 2 */
    FSTORE_2(ClassFile.FSTORE_2, 1, Kind.STORE),

    /** Store float into local variable 3 */
    FSTORE_3(ClassFile.FSTORE_3, 1, Kind.STORE),

    /** Store double into local variable 0 */
    DSTORE_0(ClassFile.DSTORE_0, 1, Kind.STORE),

    /** Store double into local variable 1 */
    DSTORE_1(ClassFile.DSTORE_1, 1, Kind.STORE),

    /** Store double into local variable 2 */
    DSTORE_2(ClassFile.DSTORE_2, 1, Kind.STORE),

    /** Store double into local variable 3 */
    DSTORE_3(ClassFile.DSTORE_3, 1, Kind.STORE),

    /** Store reference into local variable 0 */
    ASTORE_0(ClassFile.ASTORE_0, 1, Kind.STORE),

    /** Store reference into local variable 1 */
    ASTORE_1(ClassFile.ASTORE_1, 1, Kind.STORE),

    /** Store reference into local variable 2 */
    ASTORE_2(ClassFile.ASTORE_2, 1, Kind.STORE),

    /** Store reference into local variable 3 */
    ASTORE_3(ClassFile.ASTORE_3, 1, Kind.STORE),

    /** Store into int array */
    IASTORE(ClassFile.IASTORE, 1, Kind.ARRAY_STORE),

    /** Store into long array */
    LASTORE(ClassFile.LASTORE, 1, Kind.ARRAY_STORE),

    /** Store into float array */
    FASTORE(ClassFile.FASTORE, 1, Kind.ARRAY_STORE),

    /** Store into double array */
    DASTORE(ClassFile.DASTORE, 1, Kind.ARRAY_STORE),

    /** Store into reference array */
    AASTORE(ClassFile.AASTORE, 1, Kind.ARRAY_STORE),

    /** Store into byte array */
    BASTORE(ClassFile.BASTORE, 1, Kind.ARRAY_STORE),

    /** Store into char array */
    CASTORE(ClassFile.CASTORE, 1, Kind.ARRAY_STORE),

    /** Store into short array */
    SASTORE(ClassFile.SASTORE, 1, Kind.ARRAY_STORE),

    /** Pop the top operand stack value */
    POP(ClassFile.POP, 1, Kind.STACK),

    /** Pop the top one or two operand stack values */
    POP2(ClassFile.POP2, 1, Kind.STACK),

    /** Duplicate the top operand stack value */
    DUP(ClassFile.DUP, 1, Kind.STACK),

    /** Duplicate the top operand stack value and insert two values down */
    DUP_X1(ClassFile.DUP_X1, 1, Kind.STACK),

    /** Duplicate the top operand stack value and insert two or three values down */
    DUP_X2(ClassFile.DUP_X2, 1, Kind.STACK),

    /** Duplicate the top one or two operand stack values */
    DUP2(ClassFile.DUP2, 1, Kind.STACK),

    /** Duplicate the top one or two operand stack values and insert two or three values down */
    DUP2_X1(ClassFile.DUP2_X1, 1, Kind.STACK),

    /** Duplicate the top one or two operand stack values and insert two, three, or four values down */
    DUP2_X2(ClassFile.DUP2_X2, 1, Kind.STACK),

    /** Swap the top two operand stack values */
    SWAP(ClassFile.SWAP, 1, Kind.STACK),

    /** Add int */
    IADD(ClassFile.IADD, 1, Kind.OPERATOR),

    /** Add long */
    LADD(ClassFile.LADD, 1, Kind.OPERATOR),

    /** Add float */
    FADD(ClassFile.FADD, 1, Kind.OPERATOR),

    /** Add double */
    DADD(ClassFile.DADD, 1, Kind.OPERATOR),

    /** Subtract int */
    ISUB(ClassFile.ISUB, 1, Kind.OPERATOR),

    /** Subtract long */
    LSUB(ClassFile.LSUB, 1, Kind.OPERATOR),

    /** Subtract float */
    FSUB(ClassFile.FSUB, 1, Kind.OPERATOR),

    /** Subtract double */
    DSUB(ClassFile.DSUB, 1, Kind.OPERATOR),

    /** Multiply int */
    IMUL(ClassFile.IMUL, 1, Kind.OPERATOR),

    /** Multiply long */
    LMUL(ClassFile.LMUL, 1, Kind.OPERATOR),

    /** Multiply float */
    FMUL(ClassFile.FMUL, 1, Kind.OPERATOR),

    /** Multiply double */
    DMUL(ClassFile.DMUL, 1, Kind.OPERATOR),

    /** Divide int */
    IDIV(ClassFile.IDIV, 1, Kind.OPERATOR),

    /** Divide long */
    LDIV(ClassFile.LDIV, 1, Kind.OPERATOR),

    /** Divide float */
    FDIV(ClassFile.FDIV, 1, Kind.OPERATOR),

    /** Divide double */
    DDIV(ClassFile.DDIV, 1, Kind.OPERATOR),

    /** Remainder int */
    IREM(ClassFile.IREM, 1, Kind.OPERATOR),

    /** Remainder long */
    LREM(ClassFile.LREM, 1, Kind.OPERATOR),

    /** Remainder float */
    FREM(ClassFile.FREM, 1, Kind.OPERATOR),

    /** Remainder double */
    DREM(ClassFile.DREM, 1, Kind.OPERATOR),

    /** Negate int */
    INEG(ClassFile.INEG, 1, Kind.OPERATOR),

    /** Negate long */
    LNEG(ClassFile.LNEG, 1, Kind.OPERATOR),

    /** Negate float */
    FNEG(ClassFile.FNEG, 1, Kind.OPERATOR),

    /** Negate double */
    DNEG(ClassFile.DNEG, 1, Kind.OPERATOR),

    /** Shift left int */
    ISHL(ClassFile.ISHL, 1, Kind.OPERATOR),

    /** Shift left long */
    LSHL(ClassFile.LSHL, 1, Kind.OPERATOR),

    /** Shift right int */
    ISHR(ClassFile.ISHR, 1, Kind.OPERATOR),

    /** Shift right long */
    LSHR(ClassFile.LSHR, 1, Kind.OPERATOR),

    /** Logical shift right int */
    IUSHR(ClassFile.IUSHR, 1, Kind.OPERATOR),

    /** Logical shift right long */
    LUSHR(ClassFile.LUSHR, 1, Kind.OPERATOR),

    /** Boolean AND int */
    IAND(ClassFile.IAND, 1, Kind.OPERATOR),

    /** Boolean AND long */
    LAND(ClassFile.LAND, 1, Kind.OPERATOR),

    /** Boolean OR int */
    IOR(ClassFile.IOR, 1, Kind.OPERATOR),

    /** Boolean OR long */
    LOR(ClassFile.LOR, 1, Kind.OPERATOR),

    /** Boolean XOR int */
    IXOR(ClassFile.IXOR, 1, Kind.OPERATOR),

    /** Boolean XOR long */
    LXOR(ClassFile.LXOR, 1, Kind.OPERATOR),

    /** Increment local variable by constant */
    IINC(ClassFile.IINC, 3, Kind.INCREMENT),

    /** Convert int to long */
    I2L(ClassFile.I2L, 1, Kind.CONVERT),

    /** Convert int to float */
    I2F(ClassFile.I2F, 1, Kind.CONVERT),

    /** Convert int to double */
    I2D(ClassFile.I2D, 1, Kind.CONVERT),

    /** Convert long to int */
    L2I(ClassFile.L2I, 1, Kind.CONVERT),

    /** Convert long to float */
    L2F(ClassFile.L2F, 1, Kind.CONVERT),

    /** Convert long to double */
    L2D(ClassFile.L2D, 1, Kind.CONVERT),

    /** Convert float to int */
    F2I(ClassFile.F2I, 1, Kind.CONVERT),

    /** Convert float to long */
    F2L(ClassFile.F2L, 1, Kind.CONVERT),

    /** Convert float to double */
    F2D(ClassFile.F2D, 1, Kind.CONVERT),

    /** Convert double to int */
    D2I(ClassFile.D2I, 1, Kind.CONVERT),

    /** Convert double to long */
    D2L(ClassFile.D2L, 1, Kind.CONVERT),

    /** Convert double to float */
    D2F(ClassFile.D2F, 1, Kind.CONVERT),

    /** Convert int to byte */
    I2B(ClassFile.I2B, 1, Kind.CONVERT),

    /** Convert int to char */
    I2C(ClassFile.I2C, 1, Kind.CONVERT),

    /** Convert int to short */
    I2S(ClassFile.I2S, 1, Kind.CONVERT),

    /** Compare long */
    LCMP(ClassFile.LCMP, 1, Kind.OPERATOR),

    /** Compare float */
    FCMPL(ClassFile.FCMPL, 1, Kind.OPERATOR),

    /** Compare float */
    FCMPG(ClassFile.FCMPG, 1, Kind.OPERATOR),

    /** Compare double */
    DCMPL(ClassFile.DCMPL, 1, Kind.OPERATOR),

    /** Compare double */
    DCMPG(ClassFile.DCMPG, 1, Kind.OPERATOR),

    /** Branch if int comparison with zero succeeds */
    IFEQ(ClassFile.IFEQ, 3, Kind.BRANCH),

    /** Branch if int comparison with zero succeeds */
    IFNE(ClassFile.IFNE, 3, Kind.BRANCH),

    /** Branch if int comparison with zero succeeds */
    IFLT(ClassFile.IFLT, 3, Kind.BRANCH),

    /** Branch if int comparison with zero succeeds */
    IFGE(ClassFile.IFGE, 3, Kind.BRANCH),

    /** Branch if int comparison with zero succeeds */
    IFGT(ClassFile.IFGT, 3, Kind.BRANCH),

    /** Branch if int comparison with zero succeeds */
    IFLE(ClassFile.IFLE, 3, Kind.BRANCH),

    /** Branch if int comparison succeeds */
    IF_ICMPEQ(ClassFile.IF_ICMPEQ, 3, Kind.BRANCH),

    /** Branch if int comparison succeeds */
    IF_ICMPNE(ClassFile.IF_ICMPNE, 3, Kind.BRANCH),

    /** Branch if int comparison succeeds */
    IF_ICMPLT(ClassFile.IF_ICMPLT, 3, Kind.BRANCH),

    /** Branch if int comparison succeeds */
    IF_ICMPGE(ClassFile.IF_ICMPGE, 3, Kind.BRANCH),

    /** Branch if int comparison succeeds */
    IF_ICMPGT(ClassFile.IF_ICMPGT, 3, Kind.BRANCH),

    /** Branch if int comparison succeeds */
    IF_ICMPLE(ClassFile.IF_ICMPLE, 3, Kind.BRANCH),

    /** Branch if reference comparison succeeds */
    IF_ACMPEQ(ClassFile.IF_ACMPEQ, 3, Kind.BRANCH),

    /** Branch if reference comparison succeeds */
    IF_ACMPNE(ClassFile.IF_ACMPNE, 3, Kind.BRANCH),

    /** Branch always */
    GOTO(ClassFile.GOTO, 3, Kind.BRANCH),

    /**
     * Jump subroutine is discontinued opcode
     * @see java.lang.classfile.instruction.DiscontinuedInstruction
     */
    JSR(ClassFile.JSR, 3, Kind.DISCONTINUED_JSR),

    /**
     * Return from subroutine is discontinued opcode
     * @see java.lang.classfile.instruction.DiscontinuedInstruction
     */
    RET(ClassFile.RET, 2, Kind.DISCONTINUED_RET),

    /** Access jump table by index and jump */
    TABLESWITCH(ClassFile.TABLESWITCH, -1, Kind.TABLE_SWITCH),

    /** Access jump table by key match and jump */
    LOOKUPSWITCH(ClassFile.LOOKUPSWITCH, -1, Kind.LOOKUP_SWITCH),

    /** Return int from method */
    IRETURN(ClassFile.IRETURN, 1, Kind.RETURN),

    /** Return long from method */
    LRETURN(ClassFile.LRETURN, 1, Kind.RETURN),

    /** Return float from method */
    FRETURN(ClassFile.FRETURN, 1, Kind.RETURN),

    /** Return double from method */
    DRETURN(ClassFile.DRETURN, 1, Kind.RETURN),

    /** Return reference from method */
    ARETURN(ClassFile.ARETURN, 1, Kind.RETURN),

    /** Return void from method */
    RETURN(ClassFile.RETURN, 1, Kind.RETURN),

    /** Get static field from class */
    GETSTATIC(ClassFile.GETSTATIC, 3, Kind.FIELD_ACCESS),

    /** Set static field in class */
    PUTSTATIC(ClassFile.PUTSTATIC, 3, Kind.FIELD_ACCESS),

    /** Fetch field from object */
    GETFIELD(ClassFile.GETFIELD, 3, Kind.FIELD_ACCESS),

    /** Set field in object */
    PUTFIELD(ClassFile.PUTFIELD, 3, Kind.FIELD_ACCESS),

    /** Invoke instance method; dispatch based on class */
    INVOKEVIRTUAL(ClassFile.INVOKEVIRTUAL, 3, Kind.INVOKE),

    /**
     * Invoke instance method; direct invocation of instance initialization
     * methods and methods of the current class and its supertypes
     */
    INVOKESPECIAL(ClassFile.INVOKESPECIAL, 3, Kind.INVOKE),

    /** Invoke a class (static) method */
    INVOKESTATIC(ClassFile.INVOKESTATIC, 3, Kind.INVOKE),

    /** Invoke interface method */
    INVOKEINTERFACE(ClassFile.INVOKEINTERFACE, 5, Kind.INVOKE),

    /** Invoke a dynamically-computed call site */
    INVOKEDYNAMIC(ClassFile.INVOKEDYNAMIC, 5, Kind.INVOKE_DYNAMIC),

    /** Create new object */
    NEW(ClassFile.NEW, 3, Kind.NEW_OBJECT),

    /** Create new array */
    NEWARRAY(ClassFile.NEWARRAY, 2, Kind.NEW_PRIMITIVE_ARRAY),

    /** Create new array of reference */
    ANEWARRAY(ClassFile.ANEWARRAY, 3, Kind.NEW_REF_ARRAY),

    /** Get length of array */
    ARRAYLENGTH(ClassFile.ARRAYLENGTH, 1, Kind.OPERATOR),

    /** Throw exception or error */
    ATHROW(ClassFile.ATHROW, 1, Kind.THROW_EXCEPTION),

    /** Check whether object is of given type */
    CHECKCAST(ClassFile.CHECKCAST, 3, Kind.TYPE_CHECK),

    /** Determine if object is of given type */
    INSTANCEOF(ClassFile.INSTANCEOF, 3, Kind.TYPE_CHECK),

    /** Enter monitor for object */
    MONITORENTER(ClassFile.MONITORENTER, 1, Kind.MONITOR),

    /** Exit monitor for object */
    MONITOREXIT(ClassFile.MONITOREXIT, 1, Kind.MONITOR),

    /** Create new multidimensional array */
    MULTIANEWARRAY(ClassFile.MULTIANEWARRAY, 4, Kind.NEW_MULTI_ARRAY),

    /** Branch if reference is null */
    IFNULL(ClassFile.IFNULL, 3, Kind.BRANCH),

    /** Branch if reference not null */
    IFNONNULL(ClassFile.IFNONNULL, 3, Kind.BRANCH),

    /** Branch always (wide index) */
    GOTO_W(ClassFile.GOTO_W, 5, Kind.BRANCH),

    /**
     * Jump subroutine (wide index) is discontinued opcode
     * @see java.lang.classfile.instruction.DiscontinuedInstruction
     */
    JSR_W(ClassFile.JSR_W, 5, Kind.DISCONTINUED_JSR),

    /** Load int from local variable (wide index) */
    ILOAD_W((ClassFile.WIDE << 8) | ClassFile.ILOAD, 4, Kind.LOAD),

    /** Load long from local variable (wide index) */
    LLOAD_W((ClassFile.WIDE << 8) | ClassFile.LLOAD, 4, Kind.LOAD),

    /** Load float from local variable (wide index) */
    FLOAD_W((ClassFile.WIDE << 8) | ClassFile.FLOAD, 4, Kind.LOAD),

    /** Load double from local variable (wide index) */
    DLOAD_W((ClassFile.WIDE << 8) | ClassFile.DLOAD, 4, Kind.LOAD),

    /** Load reference from local variable (wide index) */
    ALOAD_W((ClassFile.WIDE << 8) | ClassFile.ALOAD, 4, Kind.LOAD),

    /** Store int into local variable (wide index) */
    ISTORE_W((ClassFile.WIDE << 8) | ClassFile.ISTORE, 4, Kind.STORE),

    /** Store long into local variable (wide index) */
    LSTORE_W((ClassFile.WIDE << 8) | ClassFile.LSTORE, 4, Kind.STORE),

    /** Store float into local variable (wide index) */
    FSTORE_W((ClassFile.WIDE << 8) | ClassFile.FSTORE, 4, Kind.STORE),

    /** Store double into local variable (wide index) */
    DSTORE_W((ClassFile.WIDE << 8) | ClassFile.DSTORE, 4, Kind.STORE),

    /** Store reference into local variable (wide index) */
    ASTORE_W((ClassFile.WIDE << 8) | ClassFile.ASTORE, 4, Kind.STORE),

    /**
     * Return from subroutine (wide index) is discontinued opcode
     * @see java.lang.classfile.instruction.DiscontinuedInstruction
     */
    RET_W((ClassFile.WIDE << 8) | ClassFile.RET, 4, Kind.DISCONTINUED_RET),

    /** Increment local variable by constant (wide index) */
    IINC_W((ClassFile.WIDE << 8) | ClassFile.IINC, 6, Kind.INCREMENT);

    /**
     * Kinds of opcodes.
     *
     * @since 24
     */
    public static enum Kind {

        /**
         * Load from local variable
         *
         * @see Opcode#ILOAD
         * @see Opcode#LLOAD
         * @see Opcode#FLOAD
         * @see Opcode#DLOAD
         * @see Opcode#ALOAD
         * @see Opcode#ILOAD_0
         * @see Opcode#ILOAD_1
         * @see Opcode#ILOAD_2
         * @see Opcode#ILOAD_3
         * @see Opcode#LLOAD_0
         * @see Opcode#LLOAD_1
         * @see Opcode#LLOAD_2
         * @see Opcode#LLOAD_3
         * @see Opcode#FLOAD_0
         * @see Opcode#FLOAD_1
         * @see Opcode#FLOAD_2
         * @see Opcode#FLOAD_3
         * @see Opcode#DLOAD_0
         * @see Opcode#DLOAD_1
         * @see Opcode#DLOAD_2
         * @see Opcode#DLOAD_3
         * @see Opcode#ALOAD_0
         * @see Opcode#ALOAD_1
         * @see Opcode#ALOAD_2
         * @see Opcode#ALOAD_3
         * @see Opcode#ILOAD_W
         * @see Opcode#LLOAD_W
         * @see Opcode#FLOAD_W
         * @see Opcode#DLOAD_W
         * @see Opcode#ALOAD_W
         */
        LOAD,

        /**
         * Store into local variable
         *
         * @see Opcode#ISTORE
         * @see Opcode#LSTORE
         * @see Opcode#FSTORE
         * @see Opcode#DSTORE
         * @see Opcode#ASTORE
         * @see Opcode#ISTORE_0
         * @see Opcode#ISTORE_1
         * @see Opcode#ISTORE_2
         * @see Opcode#ISTORE_3
         * @see Opcode#LSTORE_0
         * @see Opcode#LSTORE_1
         * @see Opcode#LSTORE_2
         * @see Opcode#LSTORE_3
         * @see Opcode#FSTORE_0
         * @see Opcode#FSTORE_1
         * @see Opcode#FSTORE_2
         * @see Opcode#FSTORE_3
         * @see Opcode#DSTORE_0
         * @see Opcode#DSTORE_1
         * @see Opcode#DSTORE_2
         * @see Opcode#DSTORE_3
         * @see Opcode#ASTORE_0
         * @see Opcode#ASTORE_1
         * @see Opcode#ASTORE_2
         * @see Opcode#ASTORE_3
         * @see Opcode#ISTORE_W
         * @see Opcode#LSTORE_W
         * @see Opcode#FSTORE_W
         * @see Opcode#DSTORE_W
         * @see Opcode#ASTORE_W
         */
        STORE,

        /**
         * Increment local variable
         *
         * @see Opcode#IINC
         * @see Opcode#IINC_W
         */
        INCREMENT,

        /**
         * Branch
         *
         * @see Opcode#IFEQ
         * @see Opcode#IFNE
         * @see Opcode#IFLT
         * @see Opcode#IFGE
         * @see Opcode#IFGT
         * @see Opcode#IFLE
         * @see Opcode#IF_ICMPEQ
         * @see Opcode#IF_ICMPNE
         * @see Opcode#IF_ICMPLT
         * @see Opcode#IF_ICMPGE
         * @see Opcode#IF_ICMPGT
         * @see Opcode#IF_ICMPLE
         * @see Opcode#IF_ACMPEQ
         * @see Opcode#IF_ACMPNE
         * @see Opcode#GOTO
         * @see Opcode#IFNULL
         * @see Opcode#IFNONNULL
         * @see Opcode#GOTO_W
         */
        BRANCH,

        /**
         * Access jump table by key match and jump
         *
         * @see Opcode#LOOKUPSWITCH
         */
        LOOKUP_SWITCH,

        /**
         * Access jump table by index and jump
         *
         * @see Opcode#TABLESWITCH
         */
        TABLE_SWITCH,

        /**
         * Return from method
         *
         * @see Opcode#IRETURN
         * @see Opcode#LRETURN
         * @see Opcode#FRETURN
         * @see Opcode#DRETURN
         * @see Opcode#ARETURN
         * @see Opcode#RETURN
         */
        RETURN,

        /**
         * Throw exception or error
         *
         * @see Opcode#ATHROW
         */
        THROW_EXCEPTION,

        /**
         * Access field
         *
         * @see Opcode#GETSTATIC
         * @see Opcode#PUTSTATIC
         * @see Opcode#GETFIELD
         * @see Opcode#PUTFIELD
         */
        FIELD_ACCESS,

        /**
         * Invoke method or constructor
         *
         * @see Opcode#INVOKEVIRTUAL
         * @see Opcode#INVOKESPECIAL
         * @see Opcode#INVOKESTATIC
         * @see Opcode#INVOKEINTERFACE
         */
        INVOKE,

        /**
         * Invoke a dynamically-computed call site
         *
         * @see Opcode#INVOKEDYNAMIC
         */
        INVOKE_DYNAMIC,

        /**
         * Create new object
         *
         * @see Opcode#NEW
         */
        NEW_OBJECT,

        /**
         * Create new array
         *
         * @see Opcode#NEWARRAY
         */
        NEW_PRIMITIVE_ARRAY,

        /**
         * Create new reference array
         *
         * @see Opcode#ANEWARRAY
         */
        NEW_REF_ARRAY,

        /**
         * Create new multidimensional array
         *
         * @see Opcode#MULTIANEWARRAY
         */
        NEW_MULTI_ARRAY,

        /**
         * Check whether object is of given type
         *
         * @see Opcode#CHECKCAST
         * @see Opcode#INSTANCEOF
         */
        TYPE_CHECK,

        /**
         * Load from array
         *
         * @see Opcode#IALOAD
         * @see Opcode#LALOAD
         * @see Opcode#FALOAD
         * @see Opcode#DALOAD
         * @see Opcode#AALOAD
         * @see Opcode#BALOAD
         * @see Opcode#CALOAD
         * @see Opcode#SALOAD
         */
        ARRAY_LOAD,

        /**
         * Store into array
         *
         * @see Opcode#IASTORE
         * @see Opcode#LASTORE
         * @see Opcode#FASTORE
         * @see Opcode#DASTORE
         * @see Opcode#AASTORE
         * @see Opcode#BASTORE
         * @see Opcode#CASTORE
         * @see Opcode#SASTORE
         */
        ARRAY_STORE,

        /**
         * Stack operations
         *
         * @see Opcode#POP
         * @see Opcode#POP2
         * @see Opcode#DUP
         * @see Opcode#DUP_X1
         * @see Opcode#DUP_X2
         * @see Opcode#DUP2
         * @see Opcode#DUP2_X1
         * @see Opcode#DUP2_X2
         * @see Opcode#SWAP
         */
        STACK,

        /**
         * Type conversions
         *
         * @see Opcode#I2L
         * @see Opcode#I2F
         * @see Opcode#I2D
         * @see Opcode#L2I
         * @see Opcode#L2F
         * @see Opcode#L2D
         * @see Opcode#F2I
         * @see Opcode#F2L
         * @see Opcode#F2D
         * @see Opcode#D2I
         * @see Opcode#D2L
         * @see Opcode#D2F
         * @see Opcode#I2B
         * @see Opcode#I2C
         * @see Opcode#I2S
         */
        CONVERT,

        /**
         * Operators
         *
         * @see Opcode#IADD
         * @see Opcode#LADD
         * @see Opcode#FADD
         * @see Opcode#DADD
         * @see Opcode#ISUB
         * @see Opcode#LSUB
         * @see Opcode#FSUB
         * @see Opcode#DSUB
         * @see Opcode#IMUL
         * @see Opcode#LMUL
         * @see Opcode#FMUL
         * @see Opcode#DMUL
         * @see Opcode#IDIV
         * @see Opcode#LDIV
         * @see Opcode#FDIV
         * @see Opcode#DDIV
         * @see Opcode#IREM
         * @see Opcode#LREM
         * @see Opcode#FREM
         * @see Opcode#DREM
         * @see Opcode#INEG
         * @see Opcode#LNEG
         * @see Opcode#FNEG
         * @see Opcode#DNEG
         * @see Opcode#ISHL
         * @see Opcode#LSHL
         * @see Opcode#ISHR
         * @see Opcode#LSHR
         * @see Opcode#IUSHR
         * @see Opcode#LUSHR
         * @see Opcode#IAND
         * @see Opcode#LAND
         * @see Opcode#IOR
         * @see Opcode#LOR
         * @see Opcode#IXOR
         * @see Opcode#LXOR
         * @see Opcode#LCMP
         * @see Opcode#FCMPL
         * @see Opcode#FCMPG
         * @see Opcode#DCMPL
         * @see Opcode#DCMPG
         * @see Opcode#ARRAYLENGTH
         */
        OPERATOR,

        /**
         * Constants
         *
         * @see Opcode#ACONST_NULL
         * @see Opcode#ICONST_M1
         * @see Opcode#ICONST_0
         * @see Opcode#ICONST_1
         * @see Opcode#ICONST_2
         * @see Opcode#ICONST_3
         * @see Opcode#ICONST_4
         * @see Opcode#ICONST_5
         * @see Opcode#LCONST_0
         * @see Opcode#LCONST_1
         * @see Opcode#FCONST_0
         * @see Opcode#FCONST_1
         * @see Opcode#FCONST_2
         * @see Opcode#DCONST_0
         * @see Opcode#DCONST_1
         * @see Opcode#BIPUSH
         * @see Opcode#SIPUSH
         * @see Opcode#LDC
         * @see Opcode#LDC_W
         * @see Opcode#LDC2_W
         */
        CONSTANT,

        /**
         * Monitor
         *
         * @see Opcode#MONITORENTER
         * @see Opcode#MONITOREXIT
         */
        MONITOR,

        /**
         * Do nothing
         *
         * @see Opcode#NOP
         */
        NOP,

        /**
         * Discontinued jump subroutine
         *
         * @see Opcode#JSR
         * @see Opcode#JSR_W
         * @see java.lang.classfile.instruction.DiscontinuedInstruction
         */
        DISCONTINUED_JSR,

        /**
         * Discontinued return from subroutine
         *
         * @see Opcode#RET
         * @see Opcode#RET_W
         * @see java.lang.classfile.instruction.DiscontinuedInstruction
         */
        DISCONTINUED_RET;
    }

    private final int bytecode;
    private final int sizeIfFixed;
    private final Kind kind;

    Opcode(int bytecode, int sizeIfFixed, Kind kind) {
        this.bytecode = bytecode;
        this.sizeIfFixed = sizeIfFixed;
        this.kind = kind;
    }

    /**
     * {@return the opcode value} For {@linkplain #isWide() wide} pseudo-opcodes, returns the
     * first 2 bytes of the instruction, which are the {@code wide} opcode and the functional
     * local variable opcode, as a U2 value.
     */
    public int bytecode() { return bytecode; }

    /**
     * {@return true if this is a pseudo-opcode modified by {@code wide}}
     *
     * @see #ILOAD_W
     * @see #LLOAD_W
     * @see #FLOAD_W
     * @see #DLOAD_W
     * @see #ALOAD_W
     * @see #ISTORE_W
     * @see #LSTORE_W
     * @see #FSTORE_W
     * @see #DSTORE_W
     * @see #ASTORE_W
     * @see #RET_W
     * @see #IINC_W
     */
    public boolean isWide() { return bytecode > 255; }

    /**
     * {@return size of the instruction in bytes if fixed, or -1 otherwise} This size includes
     * the opcode itself.
     */
    public int sizeIfFixed() { return sizeIfFixed; }

    /**
     * {@return instruction kind}
     */
    public Kind kind() { return kind; }
}<|MERGE_RESOLUTION|>--- conflicted
+++ resolved
@@ -23,13 +23,6 @@
  * questions.
  */
 package java.lang.classfile;
-
-<<<<<<< HEAD
-import java.lang.constant.ConstantDesc;
-import java.lang.constant.ConstantDescs;
-=======
-import jdk.internal.javac.PreviewFeature;
->>>>>>> a35fd386
 
 /**
  * Describes the opcodes of the JVM instruction set, as described in JVMS {@jvms 6.5}.
