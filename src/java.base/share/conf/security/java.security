#
# This is the "master security properties file".
#
# An alternate java.security properties file may be specified
# from the command line via the system property
#
#    -Djava.security.properties=<URL>
#
# This properties file appends to the master security properties file.
# If both properties files specify values for the same key, the value
# from the command-line properties file is selected, as it is the last
# one loaded.
#
# Also, if you specify
#
#    -Djava.security.properties==<URL> (2 equals),
#
# then that properties file completely overrides the master security
# properties file.
#
# To disable the ability to specify an additional properties file from
# the command line, set the key security.overridePropertiesFile
# to false in the master security properties file. It is set to true
# by default.
#
# If this properties file fails to load, the JDK implementation will throw
# an unspecified error when initializing the java.security.Security class.
# Properties in this file are typically parsed only once. If any of the
# properties are modified, applications should be restarted to ensure the
# changes are properly reflected.
#
# The special "include" property can be defined one or multiple times with
# a filesystem path value. The effect of each definition is to include a
# referred security properties file inline, adding all its properties.
# Security properties defined before an include statement may be overridden
# by properties in the included file, if their names match. Conversely,
# properties defined after an include statement may override properties in
# the included file.
#
# Included files, as well as files pointed to by java.security.properties,
# can include other files recursively. Paths may be absolute or relative.
# Each relative path is resolved against the base file containing its
# "include" definition, if local. Paths may contain system properties for
# expansion in the form of ${system.property}. If a system property does
# not have a value, it expands to the empty string.
#
# An error will be thrown if a file cannot be included. This may happen
# if the file cannot be resolved, does not exist, is a directory, there are
# insufficient permissions to read it, it is recursively included more than
# once, or for any other reason. For a secure JDK configuration, it is
# important to review OS write permissions assigned to any file included.
#
# Examples:
#   1) include ${java.home}/conf/security/extra.security
#   2) include extra.security
#   3) include ${java.home}/conf/security/profile${SecurityProfile}.security
#

# In this file, various security properties are set for use by
# java.security classes. This is where users can statically register
# Cryptography Package Providers ("providers" for short). The term
# "provider" refers to a package or set of packages that supply a
# concrete implementation of a subset of the cryptography aspects of
# the Java Security API. A provider may, for example, implement one or
# more digital signature algorithms or message digest algorithms.
#
# Each provider must implement a subclass of the Provider class.
# To register a provider in this master security properties file,
# specify the provider and priority in the format
#
#    security.provider.<n>=<provName | className>
#
# This declares a provider, and specifies its preference
# order n. The preference order is the order in which providers are
# searched for requested algorithms (when no specific provider is
# requested). The order is 1-based; 1 is the most preferred, followed
# by 2, and so on.
#
# <provName> must specify the name of the Provider as passed to its super
# class java.security.Provider constructor. This is for providers loaded
# through the ServiceLoader mechanism.
#
# <className> must specify the subclass of the Provider class whose
# constructor sets the values of various properties that are required
# for the Java Security API to look up the algorithms or other
# facilities implemented by the provider. This is for providers loaded
# through classpath.
#
# Note: Providers can be dynamically registered instead by calls to
# either the addProvider or insertProviderAt method in the Security
# class.

#
# List of providers and their preference orders (see above):
#
security.provider.tbd=SUN
security.provider.tbd=SunRsaSign
security.provider.tbd=SunEC
security.provider.tbd=SunJSSE
security.provider.tbd=SunJCE
security.provider.tbd=SunJGSS
security.provider.tbd=SunSASL
security.provider.tbd=XMLDSig
security.provider.tbd=SunPCSC
security.provider.tbd=JdkLDAP
security.provider.tbd=JdkSASL
#ifdef windows
security.provider.tbd=SunMSCAPI
#endif
#ifdef macosx
security.provider.tbd=Apple
#endif
security.provider.tbd=SunPKCS11

#
# A list of preferred providers for specific algorithms. These providers will
# be searched for matching algorithms before the list of registered providers.
# Entries containing errors (parsing, etc) will be ignored. Use the
# -Djava.security.debug=jca property to debug these errors.
#
# The property is a comma-separated list of serviceType.algorithm:provider
# entries. The serviceType (example: "MessageDigest") is optional, and if
# not specified, the algorithm applies to all service types that support it.
# The algorithm is the standard algorithm name or transformation.
# Transformations can be specified in their full standard name
# (ex: AES/CBC/PKCS5Padding), or as partial matches (ex: AES, AES/CBC).
# The provider is the name of the provider. Any provider that does not
# also appear in the registered list will be ignored.
#
# There is a special serviceType for this property only to group a set of
# algorithms together. The type is "Group" and is followed by an algorithm
# keyword. Groups are to simplify and lessen the entries on the property
# line. Current groups are:
#   Group.SHA2 = SHA-224, SHA-256, SHA-384, SHA-512, SHA-512/224, SHA-512/256
#   Group.HmacSHA2 = HmacSHA224, HmacSHA256, HmacSHA384, HmacSHA512
#   Group.SHA2RSA = SHA224withRSA, SHA256withRSA, SHA384withRSA, SHA512withRSA
#   Group.SHA2DSA = SHA224withDSA, SHA256withDSA, SHA384withDSA, SHA512withDSA
#   Group.SHA2ECDSA = SHA224withECDSA, SHA256withECDSA, SHA384withECDSA, \
#                     SHA512withECDSA
#   Group.SHA3 = SHA3-224, SHA3-256, SHA3-384, SHA3-512
#   Group.HmacSHA3 = HmacSHA3-224, HmacSHA3-256, HmacSHA3-384, HmacSHA3-512
#
# Example:
#   jdk.security.provider.preferred=AES/GCM/NoPadding:SunJCE, \
#         MessageDigest.SHA-256:SUN, Group.HmacSHA2:SunJCE
#
#jdk.security.provider.preferred=


#
# Sun Provider SecureRandom seed source.
#
# Select the primary source of seed data for the "NativePRNG", "SHA1PRNG"
# and "DRBG" SecureRandom implementations in the "Sun" provider.
# (Other SecureRandom implementations might also use this property.)
#
# On Unix-like systems (for example, Linux/MacOS), the
# "NativePRNG", "SHA1PRNG" and "DRBG" implementations obtains seed data from
# special device files such as file:/dev/random.
#
# On Windows systems, specifying the URLs "file:/dev/random" or
# "file:/dev/urandom" will enable the native Microsoft CryptoAPI seeding
# mechanism for SHA1PRNG and DRBG.
#
# By default, an attempt is made to use the entropy gathering device
# specified by the "securerandom.source" Security property.  If an
# exception occurs while accessing the specified URL:
#
#     NativePRNG:
#         a default value of /dev/random will be used.  If neither
#         are available, the implementation will be disabled.
#         "file" is the only currently supported protocol type.
#
#     SHA1PRNG and DRBG:
#         the traditional system/thread activity algorithm will be used.
#
# The entropy gathering device can also be specified with the System
# property "java.security.egd". For example:
#
#   % java -Djava.security.egd=file:/dev/random MainClass
#
# Specifying this System property will override the
# "securerandom.source" Security property.
#
# In addition, if "file:/dev/random" or "file:/dev/urandom" is
# specified, the "NativePRNG" implementation will be more preferred than
# DRBG and SHA1PRNG in the Sun provider.
#
securerandom.source=file:/dev/random

#
# A list of known strong SecureRandom implementations.
#
# To help guide applications in selecting a suitable strong
# java.security.SecureRandom implementation, Java distributions should
# indicate a list of known strong implementations using the property.
#
# This is a comma-separated list of algorithm and/or algorithm:provider
# entries.
#
#ifdef windows
securerandom.strongAlgorithms=Windows-PRNG:SunMSCAPI,DRBG:SUN
#endif
#ifndef windows
securerandom.strongAlgorithms=NativePRNGBlocking:SUN,DRBG:SUN
#endif

#
# Sun provider DRBG configuration and default instantiation request.
#
# NIST SP 800-90Ar1 lists several DRBG mechanisms. Each can be configured
# with a DRBG algorithm name, and can be instantiated with a security strength,
# prediction resistance support, etc. This property defines the configuration
# and the default instantiation request of "DRBG" SecureRandom implementations
# in the SUN provider. (Other DRBG implementations can also use this property.)
# Applications can request different instantiation parameters like security
# strength, capability, personalization string using one of the
# getInstance(...,SecureRandomParameters,...) methods with a
# DrbgParameters.Instantiation argument, but other settings such as the
# mechanism and DRBG algorithm names are not currently configurable by any API.
#
# Please note that the SUN implementation of DRBG always supports reseeding.
#
# The value of this property is a comma-separated list of all configurable
# aspects. The aspects can appear in any order but the same aspect can only
# appear at most once. Its BNF-style definition is:
#
#   Value:
#     aspect { "," aspect }
#
#   aspect:
#     mech_name | algorithm_name | strength | capability | df
#
#   // The DRBG mechanism to use. Default "Hash_DRBG"
#   mech_name:
#     "Hash_DRBG" | "HMAC_DRBG" | "CTR_DRBG"
#
#   // The DRBG algorithm name. The "SHA-***" names are for Hash_DRBG and
#   // HMAC_DRBG, default "SHA-256". The "AES-***" names are for CTR_DRBG,
#   // default "AES-128" when using the limited cryptographic or "AES-256"
#   // when using the unlimited.
#   algorithm_name:
#     "SHA-224" | "SHA-512/224" | "SHA-256" |
#     "SHA-512/256" | "SHA-384" | "SHA-512" |
#     "AES-128" | "AES-192" | "AES-256"
#
#   // Security strength requested. Default "128"
#   strength:
#     "112" | "128" | "192" | "256"
#
#   // Prediction resistance and reseeding request. Default "none"
#   //  "pr_and_reseed" - Both prediction resistance and reseeding
#   //                    support requested
#   //  "reseed_only"   - Only reseeding support requested
#   //  "none"          - Neither prediction resistance not reseeding
#   //                    support requested
#   pr:
#     "pr_and_reseed" | "reseed_only" | "none"
#
#   // Whether a derivation function should be used. only applicable
#   // to CTR_DRBG. Default "use_df"
#   df:
#     "use_df" | "no_df"
#
# Examples,
#   securerandom.drbg.config=Hash_DRBG,SHA-224,112,none
#   securerandom.drbg.config=CTR_DRBG,AES-256,192,pr_and_reseed,use_df
#
# The default value is an empty string, which is equivalent to
#   securerandom.drbg.config=Hash_DRBG,SHA-256,128,none
#
securerandom.drbg.config=

#
# Class to instantiate as the javax.security.auth.login.Configuration
# provider.
#
login.configuration.provider=sun.security.provider.ConfigFile

#
# Default login configuration file
#
#login.config.url.1=file:${user.home}/.java.login.config

#
# Class to instantiate as the system Policy. This is the name of the class
# that will be used as the Policy object. The system class loader is used to
# locate this class.
#
policy.provider=sun.security.provider.PolicyFile

# The default is to have a single system-wide policy file,
# and a policy file in the user's home directory.
#
policy.url.1=file:${java.home}/conf/security/java.policy
policy.url.2=file:${user.home}/.java.policy

# Controls whether or not properties are expanded in policy and login
# configuration files. If set to false, properties (${...}) will not
# be expanded in policy and login configuration files. If commented out or
# set to an empty string, the default value is "false" for policy files and
# "true" for login configuration files.
#
policy.expandProperties=true

# Controls whether or not an extra policy or login configuration file is
# allowed to be passed on the command line with -Djava.security.policy=somefile
# or -Djava.security.auth.login.config=somefile. If commented out or set to
# an empty string, the default value is "false".
#
policy.allowSystemProperty=true

# whether or not we look into the IdentityScope for trusted Identities
# when encountering a 1.1 signed JAR file. If the identity is found
# and is trusted, we grant it AllPermission. Note: the default policy
# provider (sun.security.provider.PolicyFile) does not support this property.
#
policy.ignoreIdentityScope=false

#
# Default keystore type.
#
keystore.type=pkcs12

#
# Controls compatibility mode for JKS and PKCS12 keystore types.
#
# When set to 'true', both JKS and PKCS12 keystore types support loading
# keystore files in either JKS or PKCS12 format. When set to 'false' the
# JKS keystore type supports loading only JKS keystore files and the PKCS12
# keystore type supports loading only PKCS12 keystore files.
#
keystore.type.compat=true

#
# List of comma-separated packages that start with or equal this string
# will cause a security exception to be thrown when passed to the
# SecurityManager::checkPackageAccess method unless the corresponding
# RuntimePermission("accessClassInPackage."+package) has been granted.
#
package.access=sun.misc.,\
               sun.reflect.,\

#
# List of comma-separated packages that start with or equal this string
# will cause a security exception to be thrown when passed to the
# SecurityManager::checkPackageDefinition method unless the corresponding
# RuntimePermission("defineClassInPackage."+package) has been granted.
#
# By default, none of the class loaders supplied with the JDK call
# checkPackageDefinition.
#
package.definition=sun.misc.,\
                   sun.reflect.,\

#
# Determines whether this properties file can be appended to
# or overridden on the command line via -Djava.security.properties
#
security.overridePropertiesFile=true

#
# Determines the default key and trust manager factory algorithms for
# the javax.net.ssl package.
#
ssl.KeyManagerFactory.algorithm=SunX509
ssl.TrustManagerFactory.algorithm=PKIX

#
# The Java-level namelookup cache policy for successful lookups:
#
# any negative value: caching forever
# any positive value: the number of seconds to cache an address for
# zero: do not cache
#
# default value is forever (FOREVER). For security reasons, this
# caching is made forever when a security manager is set. When a security
# manager is not set, the default behavior in this implementation
# is to cache for 30 seconds.
#
# NOTE: setting this to anything other than the default value can have
#       serious security implications. Do not set it unless
#       you are sure you are not exposed to DNS spoofing attack.
#
#networkaddress.cache.ttl=-1

#
# The Java-level namelookup cache stale policy:
#
# any positive value: the number of seconds to use the stale names
# zero: do not use stale names
# negative values are ignored
#
# default value is 0 (NEVER).
#
#networkaddress.cache.stale.ttl=0

# The Java-level namelookup cache policy for failed lookups:
#
# any negative value: cache forever
# any positive value: the number of seconds to cache negative lookup results
# zero: do not cache
#
# In some Microsoft Windows networking environments that employ
# the WINS name service in addition to DNS, name service lookups
# that fail may take a noticeably long time to return (approx. 5 seconds).
# For this reason the default caching policy is to maintain these
# results for 10 seconds.
#
networkaddress.cache.negative.ttl=10

#
# Properties to configure OCSP for certificate revocation checking
#

# Enable OCSP
#
# By default, OCSP is not used for certificate revocation checking.
# This property enables the use of OCSP when set to the value "true".
#
# NOTE: SocketPermission is required to connect to an OCSP responder.
#
# Example,
#   ocsp.enable=true

#
# Location of the OCSP responder
#
# By default, the location of the OCSP responder is determined implicitly
# from the certificate being validated. This property explicitly specifies
# the location of the OCSP responder. The property is used when the
# Authority Information Access extension (defined in RFC 5280) is absent
# from the certificate or when it requires overriding.
#
# Example,
#   ocsp.responderURL=http://ocsp.example.net:80

#
# Subject name of the OCSP responder's certificate
#
# By default, the certificate of the OCSP responder is that of the issuer
# of the certificate being validated. This property identifies the certificate
# of the OCSP responder when the default does not apply. Its value is a string
# distinguished name (defined in RFC 2253) which identifies a certificate in
# the set of certificates supplied during cert path validation. In cases where
# the subject name alone is not sufficient to uniquely identify the certificate
# then both the "ocsp.responderCertIssuerName" and
# "ocsp.responderCertSerialNumber" properties must be used instead. When this
# property is set then those two properties are ignored.
#
# Example,
#   ocsp.responderCertSubjectName=CN=OCSP Responder, O=XYZ Corp

#
# Issuer name of the OCSP responder's certificate
#
# By default, the certificate of the OCSP responder is that of the issuer
# of the certificate being validated. This property identifies the certificate
# of the OCSP responder when the default does not apply. Its value is a string
# distinguished name (defined in RFC 2253) which identifies a certificate in
# the set of certificates supplied during cert path validation. When this
# property is set then the "ocsp.responderCertSerialNumber" property must also
# be set. When the "ocsp.responderCertSubjectName" property is set then this
# property is ignored.
#
# Example,
#   ocsp.responderCertIssuerName=CN=Enterprise CA, O=XYZ Corp

#
# Serial number of the OCSP responder's certificate
#
# By default, the certificate of the OCSP responder is that of the issuer
# of the certificate being validated. This property identifies the certificate
# of the OCSP responder when the default does not apply. Its value is a string
# of hexadecimal digits (colon or space separators may be present) which
# identifies a certificate in the set of certificates supplied during cert path
# validation. When this property is set then the "ocsp.responderCertIssuerName"
# property must also be set. When the "ocsp.responderCertSubjectName" property
# is set then this property is ignored.
#
# Example,
#   ocsp.responderCertSerialNumber=2A:FF:00

#
# Policy for failed Kerberos KDC lookups:
#
# When a KDC is unavailable (network error, service failure, etc), it is
# put inside a secondary list and accessed less often for future requests. The
# value (case-insensitive) for this policy can be:
#
# tryLast
#    KDCs in the secondary list are always tried after those not on the list.
#
# tryLess[:max_retries,timeout]
#    KDCs in the secondary list are still tried by their order in the
#    configuration, but with smaller max_retries and timeout values.
#    max_retries and timeout are optional numerical parameters (default 1 and
#    5000, which means once and 5 seconds). Please note that if any of the
#    values defined here are more than what is defined in krb5.conf, it will be
#    ignored.
#
# Whenever a KDC is detected as available, it is removed from the secondary
# list. The secondary list is reset when krb5.conf is reloaded. You can add
# refreshKrb5Config=true to a JAAS configuration file so that krb5.conf is
# reloaded whenever a JAAS authentication is attempted.
#
# Example,
#   krb5.kdc.bad.policy = tryLast
#   krb5.kdc.bad.policy = tryLess:2,2000
#
krb5.kdc.bad.policy = tryLast

#
# Kerberos cross-realm referrals (RFC 6806)
#
# OpenJDK's Kerberos client supports cross-realm referrals as defined in
# RFC 6806. This allows to setup more dynamic environments in which clients
# do not need to know in advance how to reach the realm of a target principal
# (either a user or service).
#
# When a client issues an AS or a TGS request, the "canonicalize" option
# is set to announce support of this feature. A KDC server may fulfill the
# request or reply referring the client to a different one. If referred,
# the client will issue a new request and the cycle repeats.
#
# In addition to referrals, the "canonicalize" option allows the KDC server
# to change the client name in response to an AS request. For security reasons,
# RFC 6806 (section 11) FAST scheme is enforced.
#
# Disable Kerberos cross-realm referrals. Value may be overwritten with a
# System property (-Dsun.security.krb5.disableReferrals).
sun.security.krb5.disableReferrals=false

# Maximum number of AS or TGS referrals to avoid infinite loops. Value may
# be overwritten with a System property (-Dsun.security.krb5.maxReferrals).
sun.security.krb5.maxReferrals=5

#
# This property contains a list of disabled EC Named Curves that can be included
# in the jdk.[tls|certpath|jar].disabledAlgorithms properties.  To include this
# list in any of the disabledAlgorithms properties, add the property name as
# an entry.
#jdk.disabled.namedCurves=

#
# Algorithm restrictions for certification path (CertPath) processing
#
# In some environments, certain algorithms or key lengths may be undesirable
# for certification path building and validation.  For example, "MD2" is
# generally no longer considered to be a secure hash algorithm.  This section
# describes the mechanism for disabling algorithms based on algorithm name
# and/or key length.  This includes algorithms used in certificates, as well
# as revocation information such as CRLs and signed OCSP Responses.
# The syntax of the disabled algorithm string is described as follows:
#   DisabledAlgorithms:
#       " DisabledAlgorithm { , DisabledAlgorithm } "
#
#   DisabledAlgorithm:
#       AlgorithmName [Constraint] { '&' Constraint } | IncludeProperty
#
#   AlgorithmName:
#       (see below)
#
#   Constraint:
#       KeySizeConstraint | CAConstraint | DenyAfterConstraint |
#       UsageConstraint
#
#   KeySizeConstraint:
#       keySize Operator KeyLength
#
#   Operator:
#       <= | < | == | != | >= | >
#
#   KeyLength:
#       Integer value of the algorithm's key length in bits
#
#   CAConstraint:
#       jdkCA
#
#   DenyAfterConstraint:
#       denyAfter YYYY-MM-DD
#
#   UsageConstraint:
#       usage [TLSServer] [TLSClient] [SignedJAR]
#
#   IncludeProperty:
#       include <security property>
#
# The "AlgorithmName" is the standard algorithm name of the disabled
# algorithm. See the Java Security Standard Algorithm Names Specification
# for information about Standard Algorithm Names.  Matching is
# performed using a case-insensitive sub-element matching rule.  (For
# example, in "SHA1withECDSA" the sub-elements are "SHA1" for hashing and
# "ECDSA" for signatures.)  If the assertion "AlgorithmName" is a
# sub-element of the certificate algorithm name, the algorithm will be
# rejected during certification path building and validation.  For example,
# the assertion algorithm name "DSA" will disable all certificate algorithms
# that rely on DSA, such as NONEwithDSA, SHA1withDSA.  However, the assertion
# will not disable algorithms related to "ECDSA".
#
# The "IncludeProperty" allows a implementation-defined security property that
# can be included in the disabledAlgorithms properties.  These properties are
# to help manage common actions easier across multiple disabledAlgorithm
# properties.
# There is one defined security property:  jdk.disabled.namedCurves
# See the property for more specific details.
#
#
# A "Constraint" defines restrictions on the keys and/or certificates for
# a specified AlgorithmName:
#
#   KeySizeConstraint:
#     keySize Operator KeyLength
#       The constraint requires a key of a valid size range if the
#       "AlgorithmName" is of a key algorithm.  The "KeyLength" indicates
#       the key size specified in number of bits.  For example,
#       "RSA keySize <= 1024" indicates that any RSA key with key size less
#       than or equal to 1024 bits should be disabled, and
#       "RSA keySize < 1024, RSA keySize > 2048" indicates that any RSA key
#       with key size less than 1024 or greater than 2048 should be disabled.
#       This constraint is only used on algorithms that have a key size.
#
#   CAConstraint:
#     jdkCA
#       This constraint prohibits the specified algorithm only if the
#       algorithm is used in a certificate chain that terminates at a marked
#       trust anchor in the lib/security/cacerts keystore.  If the jdkCA
#       constraint is not set, then all chains using the specified algorithm
#       are restricted.  jdkCA may only be used once in a DisabledAlgorithm
#       expression.
#       Example:  To apply this constraint to SHA-1 certificates, include
#       the following:  "SHA1 jdkCA"
#
#   DenyAfterConstraint:
#     denyAfter YYYY-MM-DD
#       This constraint prohibits a certificate with the specified algorithm
#       from being used after the date regardless of the certificate's
#       validity.  JAR files that are signed and timestamped before the
#       constraint date with certificates containing the disabled algorithm
#       will not be restricted.  The date is processed in the UTC timezone.
#       This constraint can only be used once in a DisabledAlgorithm
#       expression.
#       Example:  To deny usage of RSA 2048 bit certificates after Feb 3 2020,
#       use the following:  "RSA keySize == 2048 & denyAfter 2020-02-03"
#
#   UsageConstraint:
#     usage [TLSServer] [TLSClient] [SignedJAR]
#       This constraint prohibits the specified algorithm for
#       a specified usage.  This should be used when disabling an algorithm
#       for all usages is not practical. 'TLSServer' restricts the algorithm
#       in TLS server certificate chains when server authentication is
#       performed. 'TLSClient' restricts the algorithm in TLS client
#       certificate chains when client authentication is performed.
#       'SignedJAR' constrains use of certificates in signed jar files.
#       The usage type follows the keyword and more than one usage type can
#       be specified with a whitespace delimiter.
#       Example:  "SHA1 usage TLSServer TLSClient"
#
# When an algorithm must satisfy more than one constraint, it must be
# delimited by an ampersand '&'.  For example, to restrict certificates in a
# chain that terminate at a distribution provided trust anchor and contain
# RSA keys that are less than or equal to 1024 bits, add the following
# constraint:  "RSA keySize <= 1024 & jdkCA".
#
# All DisabledAlgorithms expressions are processed in the order defined in the
# property.  This requires lower keysize constraints to be specified
# before larger keysize constraints of the same algorithm.  For example:
# "RSA keySize < 1024 & jdkCA, RSA keySize < 2048".
#
# Note: The algorithm restrictions do not apply to trust anchors or
# self-signed certificates.
#
# Note: This property is currently used by Oracle's PKIX implementation. It
# is not guaranteed to be examined and used by other implementations.
#
# Example:
#   jdk.certpath.disabledAlgorithms=MD2, DSA, RSA keySize < 2048
#
#
jdk.certpath.disabledAlgorithms=MD2, MD5, SHA1 jdkCA & usage TLSServer, \
    RSA keySize < 1024, DSA keySize < 1024, EC keySize < 224, \
    SHA1 usage SignedJAR & denyAfter 2019-01-01

#
# Legacy cryptographic algorithms and key lengths.
#
# In some environments, a certain algorithm or key length may be undesirable.
#
# Tools such as keytool and jarsigner may emit warnings when these legacy
# algorithms are used. See the man pages for those tools for more information.
#
# The syntax is the same as the "jdk.certpath.disabledAlgorithms" and
# "jdk.jar.disabledAlgorithms" security properties.
#
# Note: This property is currently used by the JDK Reference
# implementation. It is not guaranteed to be examined and used by other
# implementations.

jdk.security.legacyAlgorithms=SHA1, \
    RSA keySize < 2048, DSA keySize < 2048, \
    DES, DESede, MD5, RC2, ARCFOUR

#
# Algorithm restrictions for signed JAR files
#
# In some environments, certain algorithms or key lengths may be undesirable
# for signed JAR validation.  For example, "MD2" is generally no longer
# considered to be a secure hash algorithm.  This section describes the
# mechanism for disabling algorithms based on algorithm name and/or key length.
# JARs signed with any of the disabled algorithms or key sizes will be treated
# as unsigned.
#
# The syntax of the disabled algorithm string is described as follows:
#   DisabledAlgorithms:
#       " DisabledAlgorithm { , DisabledAlgorithm } "
#
#   DisabledAlgorithm:
#       AlgorithmName [Constraint] { '&' Constraint }
#
#   AlgorithmName:
#       (see below)
#
#   Constraint:
#       KeySizeConstraint | DenyAfterConstraint
#
#   KeySizeConstraint:
#       keySize Operator KeyLength
#
#   DenyAfterConstraint:
#       denyAfter YYYY-MM-DD
#
#   Operator:
#       <= | < | == | != | >= | >
#
#   KeyLength:
#       Integer value of the algorithm's key length in bits
#
# Note: This property is currently used by the JDK Reference
# implementation. It is not guaranteed to be examined and used by other
# implementations.
#
# See "jdk.certpath.disabledAlgorithms" for syntax descriptions.
#
jdk.jar.disabledAlgorithms=MD2, MD5, RSA keySize < 1024, \
      DSA keySize < 1024, SHA1 denyAfter 2019-01-01

#
# Disabled message digest algorithms for use with plaintext
# HTTP Digest authentication (java.net.HttpURLConnection).
# This includes HTTPS Digest authentication to proxies.
# This may be overridden by setting the networking (or system)
# property "http.auth.digest.reEnabledAlgorithms" to a comma
# separated list of algorithms to be allowed.
#
http.auth.digest.disabledAlgorithms = MD5, SHA-1

#
# Algorithm restrictions for Secure Socket Layer/Transport Layer Security
# (SSL/TLS/DTLS) processing
#
# In some environments, certain algorithms or key lengths may be undesirable
# when using SSL/TLS/DTLS.  This section describes the mechanism for disabling
# algorithms during SSL/TLS/DTLS security parameters negotiation, including
# protocol version negotiation, cipher suites selection, named groups
# selection, signature schemes selection, peer authentication and key
# exchange mechanisms.
#
# Disabled algorithms will not be negotiated for SSL/TLS connections, even
# if they are enabled explicitly in an application.
#
# For PKI-based peer authentication and key exchange mechanisms, this list
# of disabled algorithms will also be checked during certification path
# building and validation, including algorithms used in certificates, as
# well as revocation information such as CRLs and signed OCSP Responses.
# This is in addition to the jdk.certpath.disabledAlgorithms property above.
#
# See the specification of "jdk.certpath.disabledAlgorithms" for the
# syntax of the disabled algorithm string.
#
# Note: The algorithm restrictions do not apply to trust anchors or
# self-signed certificates.
#
# Note: This property is currently used by the JDK Reference implementation.
# It is not guaranteed to be examined and used by other implementations.
#
# Example:
#   jdk.tls.disabledAlgorithms=MD5, SSLv3, DSA, RSA keySize < 2048, \
#       rsa_pkcs1_sha1, secp224r1
jdk.tls.disabledAlgorithms=SSLv3, TLSv1, TLSv1.1, DTLSv1.0, RC4, DES, \
    MD5withRSA, DH keySize < 1024, EC keySize < 224, 3DES_EDE_CBC, anon, NULL, \
    ECDH

#
# Legacy algorithms for Secure Socket Layer/Transport Layer Security (SSL/TLS)
# processing in JSSE implementation.
#
# In some environments, a certain algorithm may be undesirable but it
# cannot be disabled because of its use in legacy applications.  Legacy
# algorithms may still be supported, but applications should not use them
# as the security strength of legacy algorithms are usually not strong enough
# in practice.
#
# During SSL/TLS security parameters negotiation, legacy algorithms will
# not be negotiated unless there are no other candidates.
#
# The syntax of the legacy algorithms string is described as this Java
# BNF-style:
#   LegacyAlgorithms:
#       " LegacyAlgorithm { , LegacyAlgorithm } "
#
#   LegacyAlgorithm:
#       AlgorithmName (standard JSSE algorithm name)
#
# See the specification of security property "jdk.certpath.disabledAlgorithms"
# for the syntax and description of the "AlgorithmName" notation.
#
# Per SSL/TLS specifications, cipher suites have the form:
#       SSL_KeyExchangeAlg_WITH_CipherAlg_MacAlg
# or
#       TLS_KeyExchangeAlg_WITH_CipherAlg_MacAlg
#
# For example, the cipher suite TLS_RSA_WITH_AES_128_CBC_SHA uses RSA as the
# key exchange algorithm, AES_128_CBC (128 bits AES cipher algorithm in CBC
# mode) as the cipher (encryption) algorithm, and SHA-1 as the message digest
# algorithm for HMAC.
#
# The LegacyAlgorithm can be one of the following standard algorithm names:
#     1. JSSE cipher suite name, e.g., TLS_RSA_WITH_AES_128_CBC_SHA
#     2. JSSE key exchange algorithm name, e.g., RSA
#     3. JSSE cipher (encryption) algorithm name, e.g., AES_128_CBC
#     4. JSSE message digest algorithm name, e.g., SHA
#
# See SSL/TLS specifications and the Java Security Standard Algorithm Names
# Specification for information about the algorithm names.
#
# Note: If a legacy algorithm is also restricted through the
# jdk.tls.disabledAlgorithms property or the
# java.security.AlgorithmConstraints API (See
# javax.net.ssl.SSLParameters.setAlgorithmConstraints()),
# then the algorithm is completely disabled and will not be negotiated.
#
# Note: This property is currently used by the JDK Reference implementation.
# It is not guaranteed to be examined and used by other implementations.
# There is no guarantee the property will continue to exist or be of the
# same syntax in future releases.
#
# Example:
#   jdk.tls.legacyAlgorithms=DH_anon, DES_CBC, SSL_RSA_WITH_RC4_128_MD5
#
jdk.tls.legacyAlgorithms=NULL, anon, RC4, DES, 3DES_EDE_CBC

#
# The pre-defined default finite field Diffie-Hellman ephemeral (DHE)
# parameters for Transport Layer Security (SSL/TLS/DTLS) processing.
#
# In traditional SSL/TLS/DTLS connections where finite field DHE parameters
# negotiation mechanism is not used, the server offers the client group
# parameters, base generator g and prime modulus p, for DHE key exchange.
# It is recommended to use dynamic group parameters.  This property defines
# a mechanism that allows you to specify custom group parameters.
#
# The syntax of this property string is described as this Java BNF-style:
#   DefaultDHEParameters:
#       DefinedDHEParameters { , DefinedDHEParameters }
#
#   DefinedDHEParameters:
#       "{" DHEPrimeModulus , DHEBaseGenerator "}"
#
#   DHEPrimeModulus:
#       HexadecimalDigits
#
#   DHEBaseGenerator:
#       HexadecimalDigits
#
#   HexadecimalDigits:
#       HexadecimalDigit { HexadecimalDigit }
#
#   HexadecimalDigit: one of
#       0 1 2 3 4 5 6 7 8 9 A B C D E F a b c d e f
#
# Whitespace characters are ignored.
#
# The "DefinedDHEParameters" defines the custom group parameters, prime
# modulus p and base generator g, for a particular size of prime modulus p.
# The "DHEPrimeModulus" defines the hexadecimal prime modulus p, and the
# "DHEBaseGenerator" defines the hexadecimal base generator g of a group
# parameter.  It is recommended to use safe primes for the custom group
# parameters.
#
# If this property is not defined or the value is empty, the underlying JSSE
# provider's default group parameter is used for each connection.
#
# If the property value does not follow the grammar, or a particular group
# parameter is not valid, the connection will fall back and use the
# underlying JSSE provider's default group parameter.
#
# Note: This property is currently used by OpenJDK's JSSE implementation. It
# is not guaranteed to be examined and used by other implementations.
#
# Example:
#   jdk.tls.server.defaultDHEParameters=
#       { \
#       FFFFFFFF FFFFFFFF C90FDAA2 2168C234 C4C6628B 80DC1CD1 \
#       29024E08 8A67CC74 020BBEA6 3B139B22 514A0879 8E3404DD \
#       EF9519B3 CD3A431B 302B0A6D F25F1437 4FE1356D 6D51C245 \
#       E485B576 625E7EC6 F44C42E9 A637ED6B 0BFF5CB6 F406B7ED \
#       EE386BFB 5A899FA5 AE9F2411 7C4B1FE6 49286651 ECE65381 \
#       FFFFFFFF FFFFFFFF, 2}

#
# TLS key limits on symmetric cryptographic algorithms
#
# This security property sets limits on algorithms key usage in TLS 1.3.
# When the amount of data encrypted exceeds the algorithm value listed below,
# a KeyUpdate message will trigger a key change.  This is for symmetric ciphers
# with TLS 1.3 only.
#
# The syntax for the property is described below:
#   KeyLimits:
#       " KeyLimit { , KeyLimit } "
#
#   KeyLimit:
#       AlgorithmName Action Length
#
#   AlgorithmName:
#       A full algorithm transformation.
#
#   Action:
#       KeyUpdate
#
#   Length:
#       The amount of encrypted data in a session before the Action occurs
#       This value may be an integer value in bytes, or as a power of two, 2^29.
#
#   KeyUpdate:
#       The TLS 1.3 KeyUpdate handshake process begins when the Length amount
#       is fulfilled.
#
# Note: This property is currently used by OpenJDK's JSSE implementation. It
# is not guaranteed to be examined and used by other implementations.
#
jdk.tls.keyLimits=AES/GCM/NoPadding KeyUpdate 2^37, \
                  ChaCha20-Poly1305 KeyUpdate 2^37

#
# Cryptographic Jurisdiction Policy defaults
#
# Import and export control rules on cryptographic software vary from
# country to country.  By default, Java provides two different sets of
# cryptographic policy files[1]:
#
#     unlimited:  These policy files contain no restrictions on cryptographic
#                 strengths or algorithms
#
#     limited:    These policy files contain more restricted cryptographic
#                 strengths
#
# The default setting is determined by the value of the "crypto.policy"
# Security property below. If your country or usage requires the
# traditional restrictive policy, the "limited" Java cryptographic
# policy is still available and may be appropriate for your environment.
#
# If you have restrictions that do not fit either use case mentioned
# above, Java provides the capability to customize these policy files.
# The "crypto.policy" security property points to a subdirectory
# within <java-home>/conf/security/policy/ which can be customized.
# Please see the <java-home>/conf/security/policy/README.txt file or consult
# the Java Security Guide/JCA documentation for more information.
#
# YOU ARE ADVISED TO CONSULT YOUR EXPORT/IMPORT CONTROL COUNSEL OR ATTORNEY
# TO DETERMINE THE EXACT REQUIREMENTS.
#
# [1] Please note that the JCE for Java SE, including the JCE framework,
# cryptographic policy files, and standard JCE providers provided with
# the Java SE, have been reviewed and approved for export as mass market
# encryption item by the US Bureau of Industry and Security.
#
# Note: This property is currently used by the JDK Reference implementation.
# It is not guaranteed to be examined and used by other implementations.
#
crypto.policy=crypto.policydir-tbd

#
# The policy for the XML Signature secure validation mode. Validation of
# XML Signatures that violate any of these constraints will fail.
# The mode can be enabled or disabled by setting the property
# "org.jcp.xml.dsig.secureValidation" to Boolean.TRUE or Boolean.FALSE with
# the javax.xml.crypto.XMLCryptoContext.setProperty() method, or by setting
# the system property "org.jcp.xml.dsig.secureValidation" to "true" or
# "false". Any other value for the system property is also treated as "false".
# If the system property is set, it supersedes the XMLCryptoContext property
# value.
#
# The secure validation mode is enabled by default.
#
#   Policy:
#       Constraint {"," Constraint }
#   Constraint:
#       AlgConstraint | MaxTransformsConstraint | MaxReferencesConstraint |
#       ReferenceUriSchemeConstraint | KeySizeConstraint | OtherConstraint
#   AlgConstraint
#       "disallowAlg" Uri
#   MaxTransformsConstraint:
#       "maxTransforms" Integer
#   MaxReferencesConstraint:
#       "maxReferences" Integer
#   ReferenceUriSchemeConstraint:
#       "disallowReferenceUriSchemes" String { String }
#   KeySizeConstraint:
#       "minKeySize" KeyAlg Integer
#   OtherConstraint:
#       "noDuplicateIds" | "noRetrievalMethodLoops"
#
# For AlgConstraint, Uri is the algorithm URI String that is not allowed.
# See the XML Signature Recommendation for more information on algorithm
# URI Identifiers. For KeySizeConstraint, KeyAlg is the standard algorithm
# name of the key type (ex: "RSA"). If the MaxTransformsConstraint,
# MaxReferencesConstraint or KeySizeConstraint (for the same key type) is
# specified more than once, only the last entry is enforced.
#
# Note: This property is currently used by the JDK Reference implementation.
# It is not guaranteed to be examined and used by other implementations.
#
jdk.xml.dsig.secureValidationPolicy=\
    disallowAlg http://www.w3.org/TR/1999/REC-xslt-19991116,\
    disallowAlg http://www.w3.org/2001/04/xmldsig-more#rsa-md5,\
    disallowAlg http://www.w3.org/2001/04/xmldsig-more#hmac-md5,\
    disallowAlg http://www.w3.org/2001/04/xmldsig-more#md5,\
    disallowAlg http://www.w3.org/2000/09/xmldsig#sha1,\
    disallowAlg http://www.w3.org/2000/09/xmldsig#dsa-sha1,\
    disallowAlg http://www.w3.org/2000/09/xmldsig#rsa-sha1,\
    disallowAlg http://www.w3.org/2007/05/xmldsig-more#sha1-rsa-MGF1,\
    disallowAlg http://www.w3.org/2001/04/xmldsig-more#ecdsa-sha1,\
    maxTransforms 5,\
    maxReferences 30,\
    disallowReferenceUriSchemes file http https,\
    minKeySize RSA 1024,\
    minKeySize DSA 1024,\
    minKeySize EC 224,\
    noDuplicateIds,\
    noRetrievalMethodLoops

#
# Support for the here() function
#
# This security property determines whether the here() XPath function is
# supported in XML Signature generation and verification.
#
# If this property is set to false, the here() function is not supported.
# Generating an XML Signature that uses the here() function will throw an
# XMLSignatureException. Validating an existing XML Signature that uses the
# here() function will also throw an XMLSignatureException.
#
# The default value for this property is true.
#
# Note: This property is currently used by the JDK Reference implementation.
# It is not guaranteed to be examined and used by other implementations.
#
#jdk.xml.dsig.hereFunctionSupported=true

#
# Deserialization JVM-wide filter factory
#
# A filter factory class name is used to configure the JVM-wide filter factory.
# The class must be public, must have a public zero-argument constructor, implement the
# java.util.function.BinaryOperator<java.io.ObjectInputFilter> interface, provide its
# implementation and be accessible via the application class loader.
# A builtin filter factory is used if no filter factory is defined.
# See java.io.ObjectInputFilter.Config for more information.
#
# If the system property jdk.serialFilterFactory is also specified, it supersedes
# the security property value defined here.
#
#jdk.serialFilterFactory=<classname>

#
# Deserialization JVM-wide filter
#
# A filter, if configured, is used by the filter factory to provide the filter used by
# java.io.ObjectInputStream during deserialization to check the contents of the stream.
# A filter is configured as a sequence of patterns, each pattern is either
# matched against the name of a class in the stream or defines a limit.
# Patterns are separated by ";" (semicolon).
# Whitespace is significant and is considered part of the pattern.
#
# If the system property jdk.serialFilter is also specified, it supersedes
# the security property value defined here.
#
# If a pattern includes a "=", it sets a limit.
# If a limit appears more than once the last value is used.
# Limits are checked before classes regardless of the order in the
# sequence of patterns.
# If any of the limits are exceeded, the filter status is REJECTED.
#
#   maxdepth=value - the maximum depth of a graph
#   maxrefs=value  - the maximum number of internal references
#   maxbytes=value - the maximum number of bytes in the input stream
#   maxarray=value - the maximum array length allowed
#
# Other patterns, from left to right, match the class or package name as
# returned from Class.getName.
# If the class is an array type, the class or package to be matched is the
# element type.
# Arrays of any number of dimensions are treated the same as the element type.
# For example, a pattern of "!example.Foo", rejects creation of any instance or
# array of example.Foo.
#
# If the pattern starts with "!", the status is REJECTED if the remaining
# pattern is matched; otherwise the status is ALLOWED if the pattern matches.
# If the pattern contains "/", the non-empty prefix up to the "/" is the
# module name;
#   if the module name matches the module name of the class then
#   the remaining pattern is matched with the class name.
#   If there is no "/", the module name is not compared.
# If the pattern ends with ".**" it matches any class in the package and all
# subpackages.
# If the pattern ends with ".*" it matches any class in the package.
# If the pattern ends with "*", it matches any class with the pattern as a
# prefix.
# If the pattern is equal to the class name, it matches.
# Otherwise, the status is UNDECIDED.
#
#jdk.serialFilter=pattern;pattern

#
# RMI Registry Serial Filter
#
# The filter pattern uses the same format as jdk.serialFilter.
# This filter can override the builtin filter if additional types need to be
# allowed or rejected from the RMI Registry or to decrease limits but not
# to increase limits.
# If the limits (maxdepth, maxrefs, or maxbytes) are exceeded, the object is rejected.
#
# Each non-array type is allowed or rejected if it matches one of the patterns,
# evaluated from left to right, and is otherwise allowed. Arrays of any
# component type, including subarrays and arrays of primitives, are allowed.
#
# Array construction of any component type, including subarrays and arrays of
# primitives, are allowed unless the length is greater than the maxarray limit.
# The filter is applied to each array element.
#
# Note: This property is currently used by the JDK Reference implementation.
# It is not guaranteed to be examined and used by other implementations.
#
# The built-in filter allows subclasses of allowed classes and
# can approximately be represented as the pattern:
#
#sun.rmi.registry.registryFilter=\
#    maxarray=1000000;\
#    maxdepth=20;\
#    java.lang.String;\
#    java.lang.Number;\
#    java.lang.reflect.Proxy;\
#    java.rmi.Remote;\
#    sun.rmi.server.UnicastRef;\
#    sun.rmi.server.RMIClientSocketFactory;\
#    sun.rmi.server.RMIServerSocketFactory;\
#    java.rmi.server.UID
#
# RMI Distributed Garbage Collector (DGC) Serial Filter
#
# The filter pattern uses the same format as jdk.serialFilter.
# This filter can override the builtin filter if additional types need to be
# allowed or rejected from the RMI DGC.
#
# Note: This property is currently used by the JDK Reference implementation.
# It is not guaranteed to be examined and used by other implementations.
#
# The builtin DGC filter can approximately be represented as the filter pattern:
#
#sun.rmi.transport.dgcFilter=\
#    java.rmi.server.ObjID;\
#    java.rmi.server.UID;\
#    java.rmi.dgc.VMID;\
#    java.rmi.dgc.Lease;\
#    maxdepth=5;maxarray=10000

#
# JCEKS Encrypted Key Serial Filter
#
# This filter, if configured, is used by the JCEKS KeyStore during the
# deserialization of the encrypted Key object stored inside a key entry.
# If not configured or the filter result is UNDECIDED (i.e. none of the patterns
# matches), the filter configured by jdk.serialFilter will be consulted.
#
# If the system property jceks.key.serialFilter is also specified, it supersedes
# the security property value defined here.
#
# The filter pattern uses the same format as jdk.serialFilter. The default
# pattern allows java.lang.Enum, java.security.KeyRep, java.security.KeyRep$Type,
# and javax.crypto.spec.SecretKeySpec and rejects all the others.
jceks.key.serialFilter = java.base/java.lang.Enum;java.base/java.security.KeyRep;\
  java.base/java.security.KeyRep$Type;java.base/javax.crypto.spec.SecretKeySpec;!*

# The iteration count used for password-based encryption (PBE) in JCEKS
# keystores. Values in the range 10000 to 5000000 are considered valid.
# If the value is out of this range, or is not a number, or is unspecified;
# a default of 200000 is used.
#
# If the system property jdk.jceks.iterationCount is also specified, it
# supersedes the security property value defined here.
#
#jdk.jceks.iterationCount = 200000

#
# PKCS12 KeyStore properties
#
# The following properties, if configured, are used by the PKCS12 KeyStore
# implementation during the creation of a new keystore. Several of the
# properties may also be used when modifying an existing keystore. The
# properties can be overridden by a KeyStore API that specifies its own
# algorithms and parameters.
#
# If an existing PKCS12 keystore is loaded and then stored, the algorithm and
# parameter used to generate the existing Mac will be reused. If the existing
# keystore does not have a Mac, no Mac will be created while storing. If there
# is at least one certificate in the existing keystore, the algorithm and
# parameters used to encrypt the last certificate in the existing keystore will
# be reused to encrypt all certificates while storing. If the last certificate
# in the existing keystore is not encrypted, all certificates will be stored
# unencrypted. If there is no certificate in the existing keystore, any newly
# added certificate will be encrypted (or stored unencrypted if algorithm
# value is "NONE") using the "keystore.pkcs12.certProtectionAlgorithm" and
# "keystore.pkcs12.certPbeIterationCount" values defined here. Existing private
# and secret key(s) are not changed. Newly set private and secret key(s) will
# be encrypted using the "keystore.pkcs12.keyProtectionAlgorithm" and
# "keystore.pkcs12.keyPbeIterationCount" values defined here.
#
# In order to apply new algorithms and parameters to all entries in an
# existing keystore, one can create a new keystore and add entries in the
# existing keystore into the new keystore. This can be achieved by calling the
# "keytool -importkeystore" command.
#
# If a system property of the same name is also specified, it supersedes the
# security property value defined here.
#
# If the property is set to an illegal value, an iteration count that is not
# a positive integer, or an unknown algorithm name, an exception will be thrown
# when the property is used. If the property is not set or empty, a default
# value will be used.
#
# Some PKCS12 tools and libraries may not support algorithms based on PBES2
# and AES. To create a PKCS12 keystore which they can load, set the system
# property "keystore.pkcs12.legacy" which overrides the values of the properties
# defined below with legacy algorithms. Setting this system property (which can
# only be enabled and has no value) is equivalent to
#
#   -Dkeystore.pkcs12.certProtectionAlgorithm=PBEWithSHA1AndRC2_40
#   -Dkeystore.pkcs12.keyProtectionAlgorithm=PBEWithSHA1AndDESede
#   -Dkeystore.pkcs12.macAlgorithm=HmacPBESHA1
#   -Dkeystore.pkcs12.certPbeIterationCount=50000
#   -Dkeystore.pkcs12.keyPbeIterationCount=50000
#   -Dkeystore.pkcs12.macIterationCount=100000
#
# Also, you can downgrade an existing PKCS12 keystore created with stronger
# algorithms to legacy algorithms with
#
#    keytool -J-Dkeystore.pkcs12.legacy -importkeystore -srckeystore ks -destkeystore ks
#
# This system property should be used at your own risk.
#
# Note: These properties are currently used by the JDK Reference implementation.
# They are not guaranteed to be examined and used by other implementations.

# The algorithm used to encrypt a certificate. This can be any non-Hmac PBE
# algorithm defined in the Cipher section of the Java Security Standard
# Algorithm Names Specification. When set to "NONE", the certificate
# is not encrypted. The default value is "PBEWithHmacSHA256AndAES_256".
#keystore.pkcs12.certProtectionAlgorithm = PBEWithHmacSHA256AndAES_256

# The iteration count used by the PBE algorithm when encrypting a certificate.
# This value must be a positive integer. The default value is 10000.
#keystore.pkcs12.certPbeIterationCount = 10000

# The algorithm used to encrypt a private key or secret key. This can be
# any non-Hmac PBE algorithm defined in the Cipher section of the Java
# Security Standard Algorithm Names Specification. The value must not be "NONE".
# The default value is "PBEWithHmacSHA256AndAES_256".
#keystore.pkcs12.keyProtectionAlgorithm = PBEWithHmacSHA256AndAES_256

# The iteration count used by the PBE algorithm when encrypting a private key
# or a secret key. This value must be a positive integer. The default value
# is 10000.
#keystore.pkcs12.keyPbeIterationCount = 10000

# The algorithm used to calculate the optional MacData at the end of a PKCS12
# file. This can be any HmacPBE algorithm defined in the Mac section of the
# Java Security Standard Algorithm Names Specification. When set to "NONE",
# no Mac is generated. The default value is "HmacPBESHA256".
#keystore.pkcs12.macAlgorithm = HmacPBESHA256

# The iteration count used by the MacData algorithm. This value must be a
# positive integer. The default value is 10000.
#keystore.pkcs12.macIterationCount = 10000

#
# Enhanced exception message information
#
# By default, exception messages should not include potentially sensitive
# information such as file names, host names, or port numbers. This property
# accepts one or more comma separated values, each of which represents a
# category of enhanced exception message information to enable. Values are
# case-insensitive. Leading and trailing whitespaces, surrounding each value,
# are ignored. Unknown values are ignored.
#
# NOTE: Use caution before setting this property. Setting this property
# exposes sensitive information in Exceptions, which could, for example,
# propagate to untrusted code or be emitted in stack traces that are
# inadvertently disclosed and made accessible over a public network.
#
# The categories are:
#
#  hostInfo - IOExceptions thrown by java.net.Socket and the socket types in the
#             java.nio.channels package will contain enhanced exception
#             message information
#
#  jar      - enables more detailed information in the IOExceptions thrown
#             by classes in the java.util.jar package
#
# The property setting in this file can be overridden by a system property of
# the same name, with the same syntax and possible values.
#
#jdk.includeInExceptions=hostInfo,jar

#
# Disabled mechanisms for the Simple Authentication and Security Layer (SASL)
#
# Disabled mechanisms will not be negotiated by both SASL clients and servers.
# These mechanisms will be ignored if they are specified in the "mechanisms"
# argument of "Sasl.createSaslClient" or the "mechanism" argument of
# "Sasl.createSaslServer".
#
# The value of this property is a comma-separated list of SASL mechanisms.
# The mechanisms are case-sensitive. Whitespaces around the commas are ignored.
#
# Note: This property is currently used by the JDK Reference implementation.
# It is not guaranteed to be examined and used by other implementations.
#
# Example:
#   jdk.sasl.disabledMechanisms=PLAIN, CRAM-MD5, DIGEST-MD5
jdk.sasl.disabledMechanisms=

#
# Policies for distrusting Certificate Authorities (CAs).
#
# This is a comma separated value of one or more case-sensitive strings, each
# of which represents a policy for determining if a CA should be distrusted.
# The supported values are:
#
#   SYMANTEC_TLS : Distrust TLS Server certificates anchored by a Symantec
#   root CA and issued after April 16, 2019 unless issued by one of the
#   following subordinate CAs which have a later distrust date:
#     1. Apple IST CA 2 - G1, SHA-256 fingerprint:
#        AC2B922ECFD5E01711772FEA8ED372DE9D1E2245FCE3F57A9CDBEC77296A424B
#        Distrust after December 31, 2019.
#     2. Apple IST CA 8 - G1, SHA-256 fingerprint:
#        A4FE7C7F15155F3F0AEF7AAA83CF6E06DEB97CA3F909DF920AC1490882D488ED
#        Distrust after December 31, 2019.
#
#   ENTRUST_TLS : Distrust TLS Server certificates anchored by
#   an Entrust root CA and issued after November 11, 2024.
#
# Leading and trailing whitespace surrounding each value are ignored.
# Unknown values are ignored. If the property is commented out or set to the
# empty String, no policies are enforced.
#
# Note: This property is currently used by the JDK Reference implementation.
# It is not guaranteed to be supported by other SE implementations. Also, this
# property does not override other security properties which can restrict
# certificates such as jdk.tls.disabledAlgorithms or
# jdk.certpath.disabledAlgorithms; those restrictions are still enforced even
# if this property is not enabled.
#
jdk.security.caDistrustPolicies=SYMANTEC_TLS,ENTRUST_TLS

#
# FilePermission path canonicalization
#
# This security property dictates how the path argument is processed and stored
# while constructing a FilePermission object. If the value is set to true, the
# path argument is canonicalized and FilePermission methods (such as implies,
# equals, and hashCode) are implemented based on this canonicalized result.
# Otherwise, the path argument is not canonicalized and FilePermission methods are
# implemented based on the original input. See the implementation note of the
# FilePermission class for more details.
#
# If a system property of the same name is also specified, it supersedes the
# security property value defined here.
#
# The default value for this property is false.
#
jdk.io.permissionsUseCanonicalPath=false


#
# Policies for the proxy_impersonator Kerberos ccache configuration entry
#
# The proxy_impersonator ccache configuration entry indicates that the ccache
# is a synthetic delegated credential for use with S4U2Proxy by an intermediate
# server. The ccache file should also contain the TGT of this server and
# an evidence ticket from the default principal of the ccache to this server.
#
# This security property determines how Java uses this configuration entry.
# There are 3 possible values:
#
#  no-impersonate     - Ignore this configuration entry, and always act as
#                       the owner of the TGT (if it exists).
#
#  try-impersonate    - Try impersonation when this configuration entry exists.
#                       If no matching TGT or evidence ticket is found,
#                       fallback to no-impersonate.
#
#  always-impersonate - Always impersonate when this configuration entry exists.
#                       If no matching TGT or evidence ticket is found,
#                       no initial credential is read from the ccache.
#
# The default value is "always-impersonate".
#
# If a system property of the same name is also specified, it supersedes the
# security property value defined here.
#
#jdk.security.krb5.default.initiate.credential=always-impersonate

#
# Trust Anchor Certificates - CA Basic Constraint check
#
# X.509 v3 certificates used as Trust Anchors (to validate signed code or TLS
# connections) must have the cA Basic Constraint field set to 'true'. Also, if
# they include a Key Usage extension, the keyCertSign bit must be set. These
# checks, enabled by default, can be disabled for backward-compatibility
# purposes with the jdk.security.allowNonCaAnchor System and Security
# properties. In the case that both properties are simultaneously set, the
# System value prevails. The default value of the property is "false".
#
#jdk.security.allowNonCaAnchor=true

#
# The default Character set name (java.nio.charset.Charset.forName())
# for converting TLS ALPN values between byte arrays and Strings.
# Prior versions of the JDK may use UTF-8 as the default charset. If
# you experience interoperability issues, setting this property to UTF-8
# may help.
#
# jdk.tls.alpnCharset=UTF-8
jdk.tls.alpnCharset=ISO_8859_1

#
# Global JNDI Object Factories Filter
#
# This filter is used by the JNDI runtime to control the set of object factory classes
# which will be allowed to instantiate objects from object references returned by
# naming/directory systems. The factory class named by the reference instance will be
# matched against this filter. The filter property supports pattern-based filter syntax
# with the same format as jdk.serialFilter. Limit patterns specified in the filter property
# are unused.
#
# Each class name pattern is matched against the factory class name to allow or disallow its
# instantiation. The access to a factory class is allowed if the filter returns
# ALLOWED.
#
# Note: This property is currently used by the JDK Reference implementation.
# It is not guaranteed to be examined and used by other implementations.
#
# If the system property jdk.jndi.object.factoriesFilter is also specified, it supersedes
# the security property value defined here. The default value of the property is "*".
#
# The default pattern value allows any object factory class specified by the reference
# instance to recreate the referenced object.
#jdk.jndi.object.factoriesFilter=*

#
# Protocol Specific JNDI/LDAP Object Factories Filter
#
# This filter is used by the JNDI/LDAP provider implementation in the JDK to further control the
# set of object factory classes which will be allowed to instantiate objects from object
# references bound to LDAP contexts. The factory class named by the reference instance will
# be matched against this filter. The filter property supports pattern-based filter syntax
# with the same format as jdk.serialFilter. Limit patterns specified in the filter property
# are unused.
#
# Each class name pattern is matched against the factory class name to allow or disallow its
# instantiation. The access to a factory class is allowed only when it is not rejected by this filter
# or by the global filter defined by "jdk.jndi.object.factoriesFilter", and at least one of these
# two filters returns ALLOWED.
#
# Note: This property is currently used by the JDK Reference implementation.
# It is not guaranteed to be examined and used by other implementations.
#
# If the system property jdk.jndi.ldap.object.factoriesFilter is also specified, it supersedes
# the security property value defined here. The default value of the property is
# "java.naming/com.sun.jndi.ldap.**;!*".
#
# The default pattern value allows any object factory class defined in the java.naming module
# to be specified by the reference instance, but rejects any other.
#jdk.jndi.ldap.object.factoriesFilter=java.naming/com.sun.jndi.ldap.**;!*

#
# Protocol Specific JNDI/RMI Object Factories Filter
#
# This filter is used by the JNDI/RMI provider implementation in the JDK to further control the
# set of object factory classes which will be allowed to instantiate objects from object
# references bound to RMI names. The factory class named by the reference instance will
# be matched against this filter. The filter property supports pattern-based filter syntax
# with the same format as jdk.serialFilter. Limit patterns specified in the filter property
# are unused.
#
# Each class name pattern is matched against the factory class name to allow or disallow its
# instantiation. The access to a factory class is allowed only when it is not rejected by this filter
# or by the global filter defined by "jdk.jndi.object.factoriesFilter", and at least one of these
# two filters returns ALLOWED.
#
# Note: This property is currently used by the JDK Reference implementation.
# It is not guaranteed to be examined and used by other implementations.
#
# If the system property jdk.jndi.rmi.object.factoriesFilter is also specified, it supersedes
# the security property value defined here. The default value of the property is
# "jdk.naming.rmi/com.sun.jndi.rmi.**;!*".
#
# The default pattern value allows any object factory class defined in the jdk.naming.rmi module
# to be specified by the reference instance, but rejects any other.
#jdk.jndi.rmi.object.factoriesFilter=jdk.naming.rmi/com.sun.jndi.rmi.**;!*

#
# Policy for non-forwardable service ticket in a S4U2proxy request
#
# The Service for User to Proxy (S4U2proxy) Kerberos extension enables a middle service
# to obtain a service ticket to another service on behalf of a user. It requires that
# the user's service ticket to the first service has the forwardable flag set [1].
# However, some KDC implementations ignore this requirement and accept service tickets
# with the flag unset.
#
# If this security property is set to "true", then
#
# 1) The user service ticket, when obtained by the middle service after a S4U2self
#    impersonation, is not required to have the forwardable flag set; and,
#
# 2) If a S4U2proxy request receives a KRB_ERROR of the KDC_ERR_BADOPTION error code
#    and the ticket to the middle service is not forwardable, OpenJDK will try the same
#    request with another KDC instead of treating it as a fatal failure.
#
# The default value is "false".
#
# If a system property of the same name is also specified, it supersedes the
# security property value defined here.
#
# [1] https://docs.microsoft.com/en-us/openspecs/windows_protocols/ms-sfu/bde93b0e-f3c9-4ddf-9f44-e1453be7af5a
#jdk.security.krb5.s4u2proxy.acceptNonForwardableServiceTicket=false

#
<<<<<<< HEAD
# Security Providers Filter (JEP TBD)
#
# This filter can be used to constrain which services, implemented by installed
# security providers, are available for use in the getInstance JCA APIs (Cipher,
# Signature, Mac, KeyFactory, etc). Services filtering is independent of other
# mechanisms such as jdk.tls.disabledAlgorithms, jdk.jar.disabledAlgorithms and
# jdk.certpath.disabledAlgorithms.
#
# The scope of this filter includes services implemented by statically installed
# security providers (security.provider.<n> security properties) and dynamically
# installed ones (java.security.Security::addProvider API). No distinctions are
# made between OpenJDK and third-party security providers.
#
# If the system property jdk.security.providers.filter is set, it supersedes
# the security one defined here. If any of these properties is set at run time,
# the filter could be initialized already and the new value will not take effect
# until the JVM is relaunched. When a filter is not set or is set to the empty
# string, filtering is disabled: all services are allowed.
#
# A service is typically evaluated against the filter at provider registration
# time (java.security.Provider ::put or ::putService APIs). In special cases, when
# a provider overrides java.security.Provider ::getService or ::getServices APIs to
# return unregistered services, filter evaluation is deferred until its first use.
# Services are identifiable as a combination of a security provider, a service type
# and an algorithm name. Optionally, an algorithm alias can be used to replace the
# algorithm name. A filter is made of a sequence of patterns that identify a service
# according to a matching criteria (as we shall see later) and indicate an action:
# allow or deny the service under evaluation.
#
# The filter syntax is as follows:
#
# pattern-1; pattern-2; ...; pattern-n
#
# Each pattern in the sequence can be optionally prefixed by a '!' character (e.g.
# " ! pattern-1 "). White spaces between patterns, pattern prefixes ('!') and pattern
# separators (';') are not significant. A service is evaluated against the filter
# from left to right. If a service matches one of the patterns in the sequence, an
# authorization decision is made: if the pattern is prefixed by a '!' character, the
# decision is to deny it; otherwise, the decision is to allow it. If none of the
# patterns match, the default decision is to deny the service. Once a decision is
# made, remaining patterns are not considered.
#
# Each pattern's syntax has one of the following forms:
#
# 1) security-provider
# 2) security-provider.service-type
# 3.a) security-provider.service-type.algorithm-name
# 3.b) security-provider.service-type.algorithm-alias
# 3.c) security-provider.Cipher.transformation
# 3.d) security-provider.Cipher.transformation-alias
#
# In form #1, a security provider name equal to security-provider is enough for a
# match to be successful. In form #2, the service type must also be equal to
# service-type. In form #3.a, the service algorithm must also be equal to
# algorithm-name. In form #3.b, it is enough that one of the service aliases matches
# algorithm-alias, in addition to the requirements for form #2. Form #3.c is similar
# to form #3.a but applies to cipher transformations with multiple components
# (algorithm/mode/padding). Form #3.d is equivalent to #3.c but looks for a
# transformation alias match (algorithm-alias/mode/padding). In all cases, pattern and
# service names must have valid characters and cannot be empty. Pattern matching is
# always case insensitive.
#
# Characters '\n' and '\0' are not valid in a pattern. The character '.' is used as a
# separator between different levels: security provider, service type, algorithm name or
# algorithm alias. The following characters, when part of one of the listed levels, must
# be escaped by prepending a '\' character: '!', '*', ' ' (white space), '.', ';', '\',
# ':' and ','. Escaping any other character has no effect other than silently discarding
# the '\' character.
#
# The aforementioned escaping rules apply to the filter value as read in the
# java.security.Security::getProperty and java.lang.System::getProperty APIs:
# additional escaping might be needed depending on how the filter value is passed. For
# example, security properties require '\' characters to be escaped. Thus, to match a
# provider whose name is abc\123, a pattern must be escaped as abc\\\\123 if passed as a
# security property.
#
# In addition to character escape sequences, pattern names can contain '*' wildcards to
# imply zero or more repetitions of any character. Wildcards behave in greedy mode, trying
# to consume as many characters as possible and backing off if necessary.
#
# When a service has aliases, its algorithm name and each of the aliases are independently
# evaluated against the filter. Notice that the security provider and service type for each
# of these evaluations are the same. From the set of authorization decisions obtained —which
# can potentially be contradictory—, the one made by the left-most pattern in the filter has
# the highest priority and is finally effective. This strategy would be equivalent to
# modifying the evaluation of a service against each pattern so that each alias is tried
# (besides the algorithm name) and stopping if a decision is made for one of them.
#
# For troubleshooting, it is possible to enable filter debugging logs with the system
# property java.security.debug=jca and look for messages prefixed by ProvidersFilter. To list
# services allowed and not allowed by a filter for each installed security provider, run java
# with the argument -XshowSettings:security:providers. When a filter value is syntactically
# invalid, the exception message thrown points to the exact location in the pattern that could
# not be parsed.
#
# Example
#
# Enable all services except those involving the algorithms MD2 or MD5:
# jdk.security.providers.filter=!*.*.*MD2*; !*.*.*MD5*; *
#
#jdk.security.providers.filter=
=======
# Policy for name comparison in keytab and ccache entry lookup
#
# When looking up a keytab or credentials cache (ccache) entry for a Kerberos
# principal, the principal name is compared with the name in the entry.
# The comparison is by default case-insensitive. However, many Kerberos
# implementations consider principal names to be case-sensitive. Consequently,
# if two principals have names that differ only in case, there is a risk that
# an incorrect keytab or ccache entry might be selected.
#
# If this security property is set to "true", the comparison of principal
# names at keytab and ccache entry lookup is case-sensitive.
#
# The default value is "false".
#
# If a system property of the same name is also specified, it supersedes the
# security property value defined here.
#
#jdk.security.krb5.name.case.sensitive=false
>>>>>>> 71583222
<|MERGE_RESOLUTION|>--- conflicted
+++ resolved
@@ -1547,7 +1547,26 @@
 #jdk.security.krb5.s4u2proxy.acceptNonForwardableServiceTicket=false
 
 #
-<<<<<<< HEAD
+# Policy for name comparison in keytab and ccache entry lookup
+#
+# When looking up a keytab or credentials cache (ccache) entry for a Kerberos
+# principal, the principal name is compared with the name in the entry.
+# The comparison is by default case-insensitive. However, many Kerberos
+# implementations consider principal names to be case-sensitive. Consequently,
+# if two principals have names that differ only in case, there is a risk that
+# an incorrect keytab or ccache entry might be selected.
+#
+# If this security property is set to "true", the comparison of principal
+# names at keytab and ccache entry lookup is case-sensitive.
+#
+# The default value is "false".
+#
+# If a system property of the same name is also specified, it supersedes the
+# security property value defined here.
+#
+#jdk.security.krb5.name.case.sensitive=false
+
+#
 # Security Providers Filter (JEP TBD)
 #
 # This filter can be used to constrain which services, implemented by installed
@@ -1648,24 +1667,4 @@
 # Enable all services except those involving the algorithms MD2 or MD5:
 # jdk.security.providers.filter=!*.*.*MD2*; !*.*.*MD5*; *
 #
-#jdk.security.providers.filter=
-=======
-# Policy for name comparison in keytab and ccache entry lookup
-#
-# When looking up a keytab or credentials cache (ccache) entry for a Kerberos
-# principal, the principal name is compared with the name in the entry.
-# The comparison is by default case-insensitive. However, many Kerberos
-# implementations consider principal names to be case-sensitive. Consequently,
-# if two principals have names that differ only in case, there is a risk that
-# an incorrect keytab or ccache entry might be selected.
-#
-# If this security property is set to "true", the comparison of principal
-# names at keytab and ccache entry lookup is case-sensitive.
-#
-# The default value is "false".
-#
-# If a system property of the same name is also specified, it supersedes the
-# security property value defined here.
-#
-#jdk.security.krb5.name.case.sensitive=false
->>>>>>> 71583222
+#jdk.security.providers.filter=