/*
 * Copyright (c) 1998, 2024, Oracle and/or its affiliates. All rights reserved.
 * DO NOT ALTER OR REMOVE COPYRIGHT NOTICES OR THIS FILE HEADER.
 *
 * This code is free software; you can redistribute it and/or modify it
 * under the terms of the GNU General Public License version 2 only, as
 * published by the Free Software Foundation.  Oracle designates this
 * particular file as subject to the "Classpath" exception as provided
 * by Oracle in the LICENSE file that accompanied this code.
 *
 * This code is distributed in the hope that it will be useful, but WITHOUT
 * ANY WARRANTY; without even the implied warranty of MERCHANTABILITY or
 * FITNESS FOR A PARTICULAR PURPOSE.  See the GNU General Public License
 * version 2 for more details (a copy is included in the LICENSE file that
 * accompanied this code).
 *
 * You should have received a copy of the GNU General Public License version
 * 2 along with this work; if not, write to the Free Software Foundation,
 * Inc., 51 Franklin St, Fifth Floor, Boston, MA 02110-1301 USA.
 *
 * Please contact Oracle, 500 Oracle Parkway, Redwood Shores, CA 94065 USA
 * or visit www.oracle.com if you need additional information or have any
 * questions.
 */

#include "util.h"
#include "invoker.h"
#include "eventHandler.h"
#include "threadControl.h"
#include "outStream.h"
#include "signature.h"

static DebugRawMonitor* invokerLock;

void
invoker_initialize(void)
{
    invokerLock = debugMonitorCreate(invokerLock_Rank, "JDWP Invocation Lock");
}

void
invoker_reset(void)
{
}

void invoker_lock(void)
{
    debugMonitorEnter(invokerLock);
}

void invoker_unlock(void)
{
    debugMonitorExit(invokerLock);
}

/*
 * Note: argument refs may be destroyed on out-of-memory error
 */
static jvmtiError
createGlobalRefs(JNIEnv *env, InvokeRequest *request)
{
    jvmtiError error = JVMTI_ERROR_NONE;
    void *cursor = NULL;
    jbyte argumentTag = 0;
    jint argIndex = 0;
    jvalue *argument = request->arguments;
    jclass clazz = NULL;
    jobject instance = NULL;
    jobject *argRefs = NULL;

    if ( request->argumentCount > 0 ) {
        /*LINTED*/
        argRefs = jvmtiAllocate((jint)(request->argumentCount*sizeof(jobject)));
        if ( argRefs==NULL ) {
            error = AGENT_ERROR_OUT_OF_MEMORY;
        } else {
            /*LINTED*/
            (void)memset(argRefs, 0, request->argumentCount*sizeof(jobject));
        }
    }

    if ( error == JVMTI_ERROR_NONE ) {
        saveGlobalRef(env, request->clazz, &clazz);
        if (clazz == NULL) {
            error = AGENT_ERROR_OUT_OF_MEMORY;
        }
    }

    if ( error == JVMTI_ERROR_NONE && request->instance != NULL ) {
        saveGlobalRef(env, request->instance, &instance);
        if (instance == NULL) {
            error = AGENT_ERROR_OUT_OF_MEMORY;
        }
    }

    if ( error == JVMTI_ERROR_NONE && argRefs!=NULL ) {
        methodSignature_init(request->methodSignature, &cursor);
        while (methodSignature_nextArgumentExists(&cursor, &argumentTag)) {
            if ( argIndex > request->argumentCount ) {
                break;
            }
            if (isReferenceTag(argumentTag)) {
                /* Create a global ref for any non-null argument */
                if (argument->l != NULL) {
                    saveGlobalRef(env, argument->l, &argRefs[argIndex]);
                    if (argRefs[argIndex] == NULL) {
                        error = AGENT_ERROR_OUT_OF_MEMORY;
                        break;
                    }
                }
            }
            argument++;
            argIndex++;
        }
    }

#ifdef FIXUP /* Why isn't this an error? */
    /* Make sure the argument count matches */
    if ( error == JVMTI_ERROR_NONE && argIndex != request->argumentCount ) {
        error = AGENT_ERROR_INVALID_COUNT;
    }
#endif

    /* Finally, put the global refs into the request if no errors */
    if ( error == JVMTI_ERROR_NONE ) {
        request->clazz = clazz;
        request->instance = instance;
        if ( argRefs!=NULL ) {
            argIndex = 0;
            methodSignature_init(request->methodSignature, &cursor);
            argument = request->arguments;
            while ( methodSignature_nextArgumentExists(&cursor, &argumentTag) &&
                   argIndex < request->argumentCount ) {
                if ( isReferenceTag(argumentTag) ) {
                    argument->l = argRefs[argIndex];
                }
                argument++;
                argIndex++;
            }
            jvmtiDeallocate(argRefs);
        }
        return JVMTI_ERROR_NONE;

    } else {
        /* Delete global references */
        if ( clazz != NULL ) {
            tossGlobalRef(env, &clazz);
        }
        if ( instance != NULL ) {
            tossGlobalRef(env, &instance);
        }
        if ( argRefs!=NULL ) {
            for ( argIndex=0; argIndex < request->argumentCount; argIndex++ ) {
                if ( argRefs[argIndex] != NULL ) {
                    tossGlobalRef(env, &argRefs[argIndex]);
                }
            }
            jvmtiDeallocate(argRefs);
        }
    }

    return error;
}

/*
 * Delete global argument references from the request which got put there before a
 * invoke request was carried out. See fillInvokeRequest().
 */
static void
deleteGlobalArgumentRefs(JNIEnv *env, InvokeRequest *request)
{
    void *cursor = NULL;
    jint argIndex = 0;
    jbyte argumentTag = 0;
    jvalue *argument = request->arguments;
    methodSignature_init(request->methodSignature, &cursor);

    if (request->clazz != NULL) {
        tossGlobalRef(env, &(request->clazz));
    }
    if (request->instance != NULL) {
        tossGlobalRef(env, &(request->instance));
    }
    /* Delete global argument references */
    while (methodSignature_nextArgumentExists(&cursor, &argumentTag) &&
           argIndex < request->argumentCount) {
        if (isReferenceTag(argumentTag)) {
            if (argument->l != NULL) {
                tossGlobalRef(env, &(argument->l));
            }
        }
        argument++;
        argIndex++;
    }
}

static jvmtiError
fillInvokeRequest(JNIEnv *env, InvokeRequest *request,
                  jbyte invokeType, jbyte options, jint id,
                  jthread thread, jclass clazz, jmethodID method,
                  jobject instance,
                  jvalue *arguments, jint argumentCount)
{
    jvmtiError error;
    if (!request->available) {
        /*
         * Thread is not at a point where it can invoke.
         */
        return AGENT_ERROR_INVALID_THREAD;
    }
    if (request->pending) {
        /*
         * Pending invoke
         */
        return AGENT_ERROR_ALREADY_INVOKING;
    }

    request->invokeType = invokeType;
    request->options = options;
    request->detached = JNI_FALSE;
    request->id = id;
    request->clazz = clazz;
    request->method = method;
    request->instance = instance;
    request->arguments = arguments;
    request->arguments = arguments;
    request->argumentCount = argumentCount;

    request->returnValue.j = 0;
    request->exception = 0;

    /*
     * Squirrel away the method signature
     */
    JDI_ASSERT_MSG(request->methodSignature == NULL, "Request methodSignature not null");
    error = methodSignature(method, NULL, &request->methodSignature,  NULL);
    if (error != JVMTI_ERROR_NONE) {
        return error;
    }

    /*
     * The given references for class and instance are not guaranteed
     * to be around long enough for invocation, so create new ones
     * here.
     */
    error = createGlobalRefs(env, request);
    if (error != JVMTI_ERROR_NONE) {
        jvmtiDeallocate(request->methodSignature);
        return error;
    }

    request->pending = JNI_TRUE;
    request->available = JNI_FALSE;
    return JVMTI_ERROR_NONE;
}

void
invoker_enableInvokeRequests(jthread thread)
{
    InvokeRequest *request;

    JDI_ASSERT(thread);

    debugMonitorEnter(invokerLock);
    request = threadControl_getInvokeRequest(thread);
    if (request == NULL) {
        EXIT_ERROR(AGENT_ERROR_INVALID_THREAD, "getting thread invoke request");
    }

    request->available = JNI_TRUE;
    debugMonitorExit(invokerLock);
}

/*
 * Check that method is in the specified clazz or one of its super classes.
 * We have to enforce this check at the JDWP layer because the JNI layer
 * has different requirements.
 */
static jvmtiError check_methodClass(JNIEnv *env, jclass clazz, jmethodID method)
{
    jclass containing_class = NULL;
    jvmtiError error;

    error = JVMTI_FUNC_PTR(gdata->jvmti,GetMethodDeclaringClass)
                (gdata->jvmti, method, &containing_class);
    if (error != JVMTI_ERROR_NONE) {
        return JVMTI_ERROR_NONE;  /* Bad jmethodID ?  This will be handled elsewhere */
    }

    if (JNI_FUNC_PTR(env,IsSameObject)(env, clazz, containing_class)) {
        return JVMTI_ERROR_NONE;
    }

    // If not the same class then check that containing_class is a superclass of
    // clazz (not a superinterface).
    if (JNI_FUNC_PTR(env,IsAssignableFrom)(env, clazz, containing_class) &&
        referenceTypeTag(containing_class) != JDWP_TYPE_TAG(INTERFACE)) {
        return JVMTI_ERROR_NONE;
    }
    return JVMTI_ERROR_INVALID_METHODID;
}

jvmtiError
invoker_requestInvoke(jbyte invokeType, jbyte options, jint id,
                      jthread thread, jclass clazz, jmethodID method,
                      jobject instance,
                      jvalue *arguments, jint argumentCount)
{
    JNIEnv *env = getEnv();
    InvokeRequest *request;
    jvmtiError error = JVMTI_ERROR_NONE;

    if (invokeType == INVOKE_STATIC) {
        error = check_methodClass(env, clazz, method);
        if (error != JVMTI_ERROR_NONE) {
            return error;
        }
    }

    debugMonitorEnter(invokerLock);
    request = threadControl_getInvokeRequest(thread);
    if (request != NULL) {
        error = fillInvokeRequest(env, request, invokeType, options, id,
                                  thread, clazz, method, instance,
                                  arguments, argumentCount);
    }
    debugMonitorExit(invokerLock);

    if (error == JVMTI_ERROR_NONE) {
        if (options & JDWP_INVOKE_OPTIONS(SINGLE_THREADED) ) {
            /* true means it is okay to unblock the commandLoop thread */
            (void)threadControl_resumeThread(thread, JNI_TRUE);
        } else {
            (void)threadControl_resumeAll();
        }
    }

    return error;
}

static void
invokeConstructor(JNIEnv *env, InvokeRequest *request)
{
    jobject object;

    JDI_ASSERT_MSG(request->clazz, "Request clazz null");
    object = JNI_FUNC_PTR(env,NewObjectA)(env, request->clazz,
                                     request->method,
                                     request->arguments);
    request->returnValue.l = NULL;
    if (object != NULL) {
        saveGlobalRef(env, object, &(request->returnValue.l));
    }
}

static void
invokeStatic(JNIEnv *env, InvokeRequest *request)
{
    jbyte returnType = methodSignature_returnTag(request->methodSignature);

    if (isReferenceTag(returnType)) {
        jobject object;
        JDI_ASSERT_MSG(request->clazz, "Request clazz null");
        object = JNI_FUNC_PTR(env,CallStaticObjectMethodA)(env,
                                   request->clazz,
                                   request->method,
                                   request->arguments);
        request->returnValue.l = NULL;
        if (object != NULL) {
            saveGlobalRef(env, object, &(request->returnValue.l));
        }
        return;
    }

    switch (returnType) {
        case JDWP_TAG(BYTE):
            request->returnValue.b = JNI_FUNC_PTR(env,CallStaticByteMethodA)(env,
                                                       request->clazz,
                                                       request->method,
                                                       request->arguments);
            break;

        case JDWP_TAG(CHAR):
            request->returnValue.c = JNI_FUNC_PTR(env,CallStaticCharMethodA)(env,
                                                       request->clazz,
                                                       request->method,
                                                       request->arguments);
            break;

        case JDWP_TAG(FLOAT):
            request->returnValue.f = JNI_FUNC_PTR(env,CallStaticFloatMethodA)(env,
                                                       request->clazz,
                                                       request->method,
                                                       request->arguments);
            break;

        case JDWP_TAG(DOUBLE):
            request->returnValue.d = JNI_FUNC_PTR(env,CallStaticDoubleMethodA)(env,
                                                       request->clazz,
                                                       request->method,
                                                       request->arguments);
            break;

        case JDWP_TAG(INT):
            request->returnValue.i = JNI_FUNC_PTR(env,CallStaticIntMethodA)(env,
                                                       request->clazz,
                                                       request->method,
                                                       request->arguments);
            break;

        case JDWP_TAG(LONG):
            request->returnValue.j = JNI_FUNC_PTR(env,CallStaticLongMethodA)(env,
                                                       request->clazz,
                                                       request->method,
                                                       request->arguments);
            break;

        case JDWP_TAG(SHORT):
            request->returnValue.s = JNI_FUNC_PTR(env,CallStaticShortMethodA)(env,
                                                       request->clazz,
                                                       request->method,
                                                       request->arguments);
            break;

        case JDWP_TAG(BOOLEAN):
            request->returnValue.z = JNI_FUNC_PTR(env,CallStaticBooleanMethodA)(env,
                                                       request->clazz,
                                                       request->method,
                                                       request->arguments);
            break;

        case JDWP_TAG(VOID):
            JNI_FUNC_PTR(env,CallStaticVoidMethodA)(env,
                                          request->clazz,
                                          request->method,
                                          request->arguments);
            break;

        default:
            EXIT_ERROR(AGENT_ERROR_NULL_POINTER,"Invalid method signature");
            break;
    }
}

static void
invokeVirtual(JNIEnv *env, InvokeRequest *request)
{
    jbyte returnType = methodSignature_returnTag(request->methodSignature);
    if (isReferenceTag(returnType)) {
        jobject object;
        JDI_ASSERT_MSG(request->instance, "Request instance null");
        object = JNI_FUNC_PTR(env,CallObjectMethodA)(env,
                             request->instance,
                             request->method,
                             request->arguments);
        request->returnValue.l = NULL;
        if (object != NULL) {
            saveGlobalRef(env, object, &(request->returnValue.l));
        }
        return;
    }

    switch (returnType) {
        case JDWP_TAG(BYTE):
            request->returnValue.b = JNI_FUNC_PTR(env,CallByteMethodA)(env,
                                                 request->instance,
                                                 request->method,
                                                 request->arguments);
            break;

        case JDWP_TAG(CHAR):
            request->returnValue.c = JNI_FUNC_PTR(env,CallCharMethodA)(env,
                                                 request->instance,
                                                 request->method,
                                                 request->arguments);
            break;

        case JDWP_TAG(FLOAT):
            request->returnValue.f = JNI_FUNC_PTR(env,CallFloatMethodA)(env,
                                                 request->instance,
                                                 request->method,
                                                 request->arguments);
            break;

        case JDWP_TAG(DOUBLE):
            request->returnValue.d = JNI_FUNC_PTR(env,CallDoubleMethodA)(env,
                                                 request->instance,
                                                 request->method,
                                                 request->arguments);
            break;

        case JDWP_TAG(INT):
            request->returnValue.i = JNI_FUNC_PTR(env,CallIntMethodA)(env,
                                                 request->instance,
                                                 request->method,
                                                 request->arguments);
            break;

        case JDWP_TAG(LONG):
            request->returnValue.j = JNI_FUNC_PTR(env,CallLongMethodA)(env,
                                                 request->instance,
                                                 request->method,
                                                 request->arguments);
            break;

        case JDWP_TAG(SHORT):
            request->returnValue.s = JNI_FUNC_PTR(env,CallShortMethodA)(env,
                                                 request->instance,
                                                 request->method,
                                                 request->arguments);
            break;

        case JDWP_TAG(BOOLEAN):
            request->returnValue.z = JNI_FUNC_PTR(env,CallBooleanMethodA)(env,
                                                 request->instance,
                                                 request->method,
                                                 request->arguments);
            break;

        case JDWP_TAG(VOID):
            JNI_FUNC_PTR(env,CallVoidMethodA)(env,
                                    request->instance,
                                    request->method,
                                    request->arguments);
            break;

        default:
            EXIT_ERROR(AGENT_ERROR_NULL_POINTER,"Invalid method signature");
            break;
    }
}

static void
invokeNonvirtual(JNIEnv *env, InvokeRequest *request)
{
    jbyte returnType = methodSignature_returnTag(request->methodSignature);
    if (isReferenceTag(returnType)) {
        jobject object;
        JDI_ASSERT_MSG(request->clazz, "Request clazz null");
        JDI_ASSERT_MSG(request->instance, "Request instance null");
        object = JNI_FUNC_PTR(env,CallNonvirtualObjectMethodA)(env,
                                       request->instance,
                                       request->clazz,
                                       request->method,
                                       request->arguments);
        request->returnValue.l = NULL;
        if (object != NULL) {
            saveGlobalRef(env, object, &(request->returnValue.l));
        }
        return;
    }

    switch (returnType) {
        case JDWP_TAG(BYTE):
            request->returnValue.b = JNI_FUNC_PTR(env,CallNonvirtualByteMethodA)(env,
                                                 request->instance,
                                                 request->clazz,
                                                 request->method,
                                                 request->arguments);
            break;

        case JDWP_TAG(CHAR):
            request->returnValue.c = JNI_FUNC_PTR(env,CallNonvirtualCharMethodA)(env,
                                                 request->instance,
                                                 request->clazz,
                                                 request->method,
                                                 request->arguments);
            break;

        case JDWP_TAG(FLOAT):
            request->returnValue.f = JNI_FUNC_PTR(env,CallNonvirtualFloatMethodA)(env,
                                                 request->instance,
                                                 request->clazz,
                                                 request->method,
                                                 request->arguments);
            break;

        case JDWP_TAG(DOUBLE):
            request->returnValue.d = JNI_FUNC_PTR(env,CallNonvirtualDoubleMethodA)(env,
                                                 request->instance,
                                                 request->clazz,
                                                 request->method,
                                                 request->arguments);
            break;

        case JDWP_TAG(INT):
            request->returnValue.i = JNI_FUNC_PTR(env,CallNonvirtualIntMethodA)(env,
                                                 request->instance,
                                                 request->clazz,
                                                 request->method,
                                                 request->arguments);
            break;

        case JDWP_TAG(LONG):
            request->returnValue.j = JNI_FUNC_PTR(env,CallNonvirtualLongMethodA)(env,
                                                 request->instance,
                                                 request->clazz,
                                                 request->method,
                                                 request->arguments);
            break;

        case JDWP_TAG(SHORT):
            request->returnValue.s = JNI_FUNC_PTR(env,CallNonvirtualShortMethodA)(env,
                                                 request->instance,
                                                 request->clazz,
                                                 request->method,
                                                 request->arguments);
            break;

        case JDWP_TAG(BOOLEAN):
            request->returnValue.z = JNI_FUNC_PTR(env,CallNonvirtualBooleanMethodA)(env,
                                                 request->instance,
                                                 request->clazz,
                                                 request->method,
                                                 request->arguments);
            break;

        case JDWP_TAG(VOID):
            JNI_FUNC_PTR(env,CallNonvirtualVoidMethodA)(env,
                                    request->instance,
                                    request->clazz,
                                    request->method,
                                    request->arguments);
            break;

        default:
            EXIT_ERROR(AGENT_ERROR_NULL_POINTER,"Invalid method signature");
            break;
    }
}

jboolean
invoker_doInvoke(jthread thread)
{
    JNIEnv *env;
    jboolean startNow;
    InvokeRequest *request;
    jbyte options;
    jbyte invokeType;

    JDI_ASSERT(thread);

    debugMonitorEnter(invokerLock);

    request = threadControl_getInvokeRequest(thread);
    if (request == NULL) {
        EXIT_ERROR(AGENT_ERROR_INVALID_THREAD, "getting thread invoke request");
    }

    request->available = JNI_FALSE;
    startNow = request->pending && !request->started;

    if (startNow) {
        request->started = JNI_TRUE;
    }
    options = request->options;
    invokeType = request->invokeType;

    debugMonitorExit(invokerLock);

    if (!startNow) {
        return JNI_FALSE;
    }

    env = getEnv();

    WITH_LOCAL_REFS(env, 2) {  /* 1 for obj return values, 1 for exception */

        jobject exception;

        JNI_FUNC_PTR(env,ExceptionClear)(env);

        switch (invokeType) {
            case INVOKE_CONSTRUCTOR:
                invokeConstructor(env, request);
                break;
            case INVOKE_STATIC:
                invokeStatic(env, request);
                break;
            case INVOKE_INSTANCE:
                if (options & JDWP_INVOKE_OPTIONS(NONVIRTUAL) ) {
                    invokeNonvirtual(env, request);
                } else {
                    invokeVirtual(env, request);
                }
                break;
            default:
                JDI_ASSERT(JNI_FALSE);
        }
        request->exception = NULL;
        exception = JNI_FUNC_PTR(env,ExceptionOccurred)(env);
        if (exception != NULL) {
            JNI_FUNC_PTR(env,ExceptionClear)(env);
            saveGlobalRef(env, exception, &(request->exception));
        }

    } END_WITH_LOCAL_REFS(env);

    return JNI_TRUE;
}

void
invoker_completeInvokeRequest(jthread thread)
{
    JNIEnv *env = getEnv();
    PacketOutputStream out;
    jbyte tag;
    jobject exc;
    jvalue returnValue;
    jint id;
    InvokeRequest *request;
    jboolean detached;
    jboolean mustReleaseReturnValue = JNI_FALSE;

    JDI_ASSERT(thread);

    /* Prevent gcc errors on uninitialized variables. */
    tag = 0;
    exc = NULL;
    id  = 0;

<<<<<<< HEAD
    eventHandler_lock(); /* for proper lock order */
=======
    callback_lock();     /* for proper lock order in threadControl getLocks() */
    eventHandler_lock(); /* for proper lock order in threadControl getLocks() */
>>>>>>> c4e6255a
    stepControl_lock();  /* for proper lock order in threadControl getLocks() */
    debugMonitorEnter(invokerLock);

    request = threadControl_getInvokeRequest(thread);
    if (request == NULL) {
        EXIT_ERROR(AGENT_ERROR_INVALID_THREAD, "getting thread invoke request");
    }

    JDI_ASSERT(request->pending);
    JDI_ASSERT(request->started);

    request->pending = JNI_FALSE;
    request->started = JNI_FALSE;
    request->available = JNI_TRUE; /* For next time around */

    detached = request->detached;
    if (!detached) {
        if (request->options & JDWP_INVOKE_OPTIONS(SINGLE_THREADED)) {
            (void)threadControl_suspendThread(thread, JNI_FALSE);
        } else {
            (void)threadControl_suspendAll();
        }

        if (request->invokeType == INVOKE_CONSTRUCTOR) {
            /*
             * Although constructors technically have a return type of
             * void, we return the object created.
             */
            tag = specificTypeKey(env, request->returnValue.l);
        } else {
            tag = methodSignature_returnTag(request->methodSignature);
        }
        id = request->id;
        exc = request->exception;
        request->exception = NULL;
        returnValue = request->returnValue;
        request->returnValue.l = NULL;

        /* Release return value and exception references, but delay the release
         * until after the return packet was sent. */
        jbyte returnType = methodSignature_returnTag(request->methodSignature);
        mustReleaseReturnValue = request->invokeType == INVOKE_CONSTRUCTOR ||
           isReferenceTag(returnType);
    }

    /*
     * At this time, there's no need to retain global references on
     * arguments since the reply is processed. No one will deal with
     * this request ID anymore, so we must call deleteGlobalArgumentRefs().
     *
     * We cannot delete saved exception or return value references
     * since otherwise a deleted handle would escape when writing
     * the response to the stream. Instead, we clean those refs up
     * after writing the response.
     */
    deleteGlobalArgumentRefs(env, request);

    JDI_ASSERT_MSG(request->methodSignature != NULL, "methodSignature is NULL");
    jvmtiDeallocate(request->methodSignature);
    request->methodSignature = NULL;

    /* From now on, do not access the request structure anymore
     * for this request id, because once we give up the invokerLock it may
     * be immediately reused by a new invoke request.
     */
    request = NULL;

    /*
     * Give up the lock before I/O operation
     */
    debugMonitorExit(invokerLock);
    stepControl_unlock();
    eventHandler_unlock();
    callback_unlock();

    if (!detached) {
        outStream_initReply(&out, id);
        (void)outStream_writeValue(env, &out, tag, returnValue);
        (void)outStream_writeObjectTag(env, &out, exc);
        (void)outStream_writeObjectRef(env, &out, exc);
        /*
         * Delete potentially saved global references for return value
         * and exception. This must be done before sending the reply or
         * these objects will briefly be viewable by the debugger as live
         * when they shouldn't be.
         */
        if (mustReleaseReturnValue && returnValue.l != NULL) {
            tossGlobalRef(env, &returnValue.l);
        }
        if (exc != NULL) {
            tossGlobalRef(env, &exc);
        }
        outStream_sendReply(&out);
        outStream_destroy(&out);
    }
}

jboolean
invoker_isEnabled(jthread thread)
{
    InvokeRequest *request;
    jboolean isEnabled;

    JDI_ASSERT(thread);
    debugMonitorEnter(invokerLock);
    request = threadControl_getInvokeRequest(thread);
    if (request == NULL) {
        EXIT_ERROR(AGENT_ERROR_INVALID_THREAD, "getting thread invoke request");
    }
    isEnabled = request->available;
    debugMonitorExit(invokerLock);
    return isEnabled;
}

void
invoker_detach(InvokeRequest *request)
{
    JDI_ASSERT(request);
    debugMonitorEnter(invokerLock);
    request->detached = JNI_TRUE;
    debugMonitorExit(invokerLock);
}<|MERGE_RESOLUTION|>--- conflicted
+++ resolved
@@ -719,12 +719,8 @@
     exc = NULL;
     id  = 0;
 
-<<<<<<< HEAD
-    eventHandler_lock(); /* for proper lock order */
-=======
     callback_lock();     /* for proper lock order in threadControl getLocks() */
     eventHandler_lock(); /* for proper lock order in threadControl getLocks() */
->>>>>>> c4e6255a
     stepControl_lock();  /* for proper lock order in threadControl getLocks() */
     debugMonitorEnter(invokerLock);
 
