--- conflicted
+++ resolved
@@ -854,13 +854,8 @@
           if (!cb->is_nmethod()) {
             bool is_in_blob = cb->is_adapter_blob() || cb->is_method_handles_adapter_blob();
             if (!is_in_blob) {
-<<<<<<< HEAD
-              cb->print();
-              fatal("exception happened outside interpreter, nmethods and vtable stubs at pc " INTPTR_FORMAT, p2i(pc));
-=======
               // Allow normal crash reporting to handle this
               return NULL;
->>>>>>> f089f614
             }
             Events::log_exception(thread, "NullPointerException in code blob at " INTPTR_FORMAT, p2i(pc));
             // There is no handler here, so we will simply unwind.
@@ -936,23 +931,17 @@
     assert(exception_kind == IMPLICIT_NULL || exception_kind == IMPLICIT_DIVIDE_BY_ZERO, "wrong implicit exception kind");
 
     if (exception_kind == IMPLICIT_NULL) {
-<<<<<<< HEAD
-      Events::log_exception(thread, "Implicit null exception at " INTPTR_FORMAT " to " INTPTR_FORMAT, p2i(pc), p2i(target_pc));
-    } else {
-      Events::log_exception(thread, "Implicit division by zero exception at " INTPTR_FORMAT " to " INTPTR_FORMAT, p2i(pc), p2i(target_pc));
-=======
 #ifndef PRODUCT
       // for AbortVMOnException flag
       Exceptions::debug_check_abort("java.lang.NullPointerException");
 #endif //PRODUCT
-      Events::log_exception(thread, "Implicit null exception at " INTPTR_FORMAT " to " INTPTR_FORMAT, pc, target_pc);
+      Events::log_exception(thread, "Implicit null exception at " INTPTR_FORMAT " to " INTPTR_FORMAT, p2i(pc), p2i(target_pc));
     } else {
 #ifndef PRODUCT
       // for AbortVMOnException flag
       Exceptions::debug_check_abort("java.lang.ArithmeticException");
 #endif //PRODUCT
-      Events::log_exception(thread, "Implicit division by zero exception at " INTPTR_FORMAT " to " INTPTR_FORMAT, pc, target_pc);
->>>>>>> f089f614
+      Events::log_exception(thread, "Implicit division by zero exception at " INTPTR_FORMAT " to " INTPTR_FORMAT, p2i(pc), p2i(target_pc));
     }
     return target_pc;
   }
