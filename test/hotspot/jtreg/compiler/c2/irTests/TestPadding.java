--- conflicted
+++ resolved
@@ -48,11 +48,7 @@
     }
 
     @Test
-<<<<<<< HEAD
-    @IR(counts = { IRNode.NOP, "<= 1" })
-=======
     @IR(counts = { IRNode.NOP, "<=1" })
->>>>>>> 7a64fbbb
     static int test(int i) {
         TestPadding tp = tpf;
         if (tp.b1 > 42) { // Big 'cmpb' instruction at offset 0x30
