--- conflicted
+++ resolved
@@ -543,13 +543,9 @@
   MetaspaceGtestContext context;
   MetaspaceArenaTestHelper smhelper(context, type, is_class);
 
-<<<<<<< HEAD
-  MetaspaceArenaTestHelper smhelper_harrasser(context, Metaspace::ReflectionMetaspaceType, true);
-=======
   const Metaspace::MetaspaceType other_type =
          (type == Metaspace::StandardMetaspaceType) ? Metaspace::ClassMirrorHolderMetaspaceType : Metaspace::StandardMetaspaceType;
-  MetaspaceArenaTestHelper smhelper_harrasser(context, other_type, true, "Harasser");
->>>>>>> 388d44fb
+  MetaspaceArenaTestHelper smhelper_harrasser(context, other_type, true);
 
   size_t used = 0, committed = 0, capacity = 0;
   const size_t alloc_words = 16;
